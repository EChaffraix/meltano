--- conflicted
+++ resolved
@@ -8,10 +8,7 @@
   extractors: [],
   loaders: [],
   hasExtractorLoadingError: false,
-<<<<<<< HEAD
-=======
   loaderInFocusConfiguration: {},
->>>>>>> 59651b28
   extractorInFocusConfiguration: {},
   extractorInFocusEntities: {},
   installedPlugins: {},
@@ -94,16 +91,11 @@
       });
   },
 
-<<<<<<< HEAD
-  getLoaderConfiguration({ dispatch }, loader) {
-    dispatch('getPluginConfiguration', { name: loader, type: 'loaders' });
-=======
   getLoaderConfiguration({ commit, dispatch }, loader) {
     dispatch('getPluginConfiguration', { name: loader, type: 'loaders' })
       .then((response) => {
         commit('setLoaderInFocusConfiguration', response.data);
       });
->>>>>>> 59651b28
   },
 
   getPluginConfiguration(_, pluginPayload) {
