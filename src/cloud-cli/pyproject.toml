[build-system]
requires = ["poetry_core==1.5.0"]
build-backend = "poetry.core.masonry.api"

[tool.poetry]
name = "meltano.cloud.cli"
version = "2.19.1"
description = "Meltano Cloud CLI"
license = "MIT"
authors = ["Meltano <hello@meltano.com>"]
readme = "README.md"
classifiers = [
    "Development Status :: 3 - Alpha",
    "Programming Language :: Python :: 3.8",
    "Programming Language :: Python :: 3.9",
    "Programming Language :: Python :: 3.10",
    "Programming Language :: Python :: 3.11",
    "License :: OSI Approved :: MIT License",
    "Operating System :: OS Independent",
    "Typing :: Typed",
]
packages = [
    { include = "meltano" }
]

[tool.poetry.urls]
"Changelog" = "https://github.com/meltano/meltano/blob/main/CHANGELOG.md"
"Issue Tracker" = "https://github.com/meltano/meltano/issues"
"Slack" = "https://meltano.com/slack"
"Twitter" = "https://twitter.com/meltanodata/"
"Youtube" = "https://www.youtube.com/meltano"

[tool.poetry.dependencies]
aiohttp = "^3.8.4"
click = "^8.1"
croniter = "^1.4.1"
importlib-resources = "^5.12.0"
jinja2 = "^3.1.2"
python = ">=3.8,<3.12"
python-slugify = "^8.0.1"
python-ulid = "^1.1.0"
questionary = "^1.10.0"
<<<<<<< HEAD
requests = "^2.30.0"
structlog = "^22.3.0"
=======
requests = "^2.31.0"
structlog = "^23.1.0"
>>>>>>> b5449631
platformdirs = "^3.0.0"
pyjwt = "^2.6.0"
tabulate = "^0.9.0"
typing-extensions = "^4.5.0"
yaspin = "^2.3.0"

[tool.poetry.scripts]
meltano-cloud = "meltano.cloud.cli:main"

[tool.poetry.group.dev.dependencies]
freezegun = "^1.2.2"
hypothesis = "^6.70.0"
pytest = "^7.2.2"
pytest-aiohttp = "^1.0.4"
pytest-asyncio = "^0.21.0"
pytest-httpserver = "^1.0.6"
pytest-randomly = "^3.12"
pytest-structlog = "^0.6"
requests-mock = "^1.10.0"

[tool.pytest.ini_options]
asyncio_mode = "auto"
filterwarnings = [
  "ignore::DeprecationWarning:pkg_resources",
]

[tool.flakeheaven.exceptions."*tests/*"]
"pycodestyle" = [
  "-E051", # Don't warn on long lines
]
"flake8-bandit" = [
  "-S101", # Don't warn on use of asserts in tests
  "-S501", # Avoid false positive for hardcoded passwords
]
# Don't require docstrings in tests
"flake8-darglint" = [
  "-DAR101",
  "-DAR201",
  "-DAR301",
]
"flake8-docstrings" = [
  "-D100",
  "-D101",
  "-D102",
  "-D103",
  "-D104",
  "-D105",
  "-D107",
]
"flake8-string-format" = [
  "-P103", # String does contain unindexed parameters
]
"wemake-python-styleguide" = [
  "-WPS114", # Allow underscored number name pattern (e.g. tap_covid_19)
  "-WPS204", # Don't warn on overused expressions in test methods
  "-WPS211", # Don't warn on too many arguments in test methods
  "-WPS210", # Don't warn on too many local variables in test methods
  "-WPS218", # Don't warn on too many `assert` statements in test methods
  "-WPS213", # Found too many expressions
  "-WPS214", # Don't warn on too many methods in test modules
  "-WPS217", # Don't warn about there being too many await expressions
  "-WPS226", # Don't warn on too many string constants in test methods
  "-WPS316", # Context manager with too many assignments
  "-WPS442", # Allow outer scope name shadowing for fixtures
  "-WPS430", # Allow nested functions in test methods
  "-WPS432", # Allow magic numbers
  "-WPS437", # Allow protected attribute usage in test methods
  "-WPS201", # Found module with too many imports
  "-WPS425", # Found boolean non-keyword argument
  "-WPS118", # Found too long name
  "-WPS342", # Avoid false positive for implicit raw strings
  "-WPS323", # Avoid false positives for % string formatting in URL params
  "-WPS121", # Allow use of hidden vars
  "-WPS122", # Allow use of hidden vars
  "-WPS450", # Allow import of protected objects
]<|MERGE_RESOLUTION|>--- conflicted
+++ resolved
@@ -40,13 +40,8 @@
 python-slugify = "^8.0.1"
 python-ulid = "^1.1.0"
 questionary = "^1.10.0"
-<<<<<<< HEAD
-requests = "^2.30.0"
-structlog = "^22.3.0"
-=======
 requests = "^2.31.0"
 structlog = "^23.1.0"
->>>>>>> b5449631
 platformdirs = "^3.0.0"
 pyjwt = "^2.6.0"
 tabulate = "^0.9.0"
