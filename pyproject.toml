[tool.poetry]
name = "meltano"
version = "2.21.0"
description = "Meltano is your CLI for ELT+: Open Source, Flexible, and Scalable. Move, transform, and test your data with confidence using a streamlined data engineering workflow you’ll love."
authors = ["Meltano <hello@meltano.com>"]
license = "MIT"
readme = "README.md"
repository = "https://github.com/meltano/meltano"
classifiers = [
  "Development Status :: 5 - Production/Stable",
  "Programming Language :: Python :: 3 :: Only",
  "Programming Language :: Python :: 3.8",
  "Programming Language :: Python :: 3.9",
  "Programming Language :: Python :: 3.10",
  "Programming Language :: Python :: 3.11",
  "License :: OSI Approved :: MIT License",
  "Operating System :: OS Independent",
]
packages = [
  { include = "meltano", from = "src", format = "wheel" },
  { include = "src", format = "sdist" },
  { include = "tests", format = "sdist"},
]
keywords = [
  "Meltano",
  "ELT",
  "Data integration",
  "singer-io",
  "dbt",
]
documentation = "https://docs.meltano.com"
homepage = "https://meltano.com"

[tool.poetry.urls]
"Changelog" = "https://github.com/meltano/meltano/blob/main/CHANGELOG.md"
"Issue Tracker" = "https://github.com/meltano/meltano/issues"
"Slack" = "https://meltano.com/slack"
"Twitter" = "https://twitter.com/meltanodata/"
"Youtube" = "https://www.youtube.com/meltano"

[tool.poetry.dependencies]
aiodocker = "^0.21.0"
<<<<<<< HEAD
aiohttp = "^3.8.4"
alembic = "^1.11.2"
=======
aiohttp = "^3.4.4"
alembic = "^1.11.3"
>>>>>>> 52320054
atomicwrites = "^1.2.1"
azure-common = {version = "^1.1.28", optional = true}
azure-core = {version = "^1.29.2", optional = true}
azure-storage-blob = {version = "^12.14.1", optional = true}
<<<<<<< HEAD
boto3 = {version = "^1.28.22", optional = true}
=======
backoff = "^2.1.2"
bcrypt = "^3.2.0" # Needs to be installed explicitly so it can be used as a backend for passlib
boto3 = {version = "^1.28.29", optional = true}
cached-property = "^1" # Remove after Python 3.7 support is dropped
>>>>>>> 52320054
check-jsonschema = "^0.22.0"
click = "^8.1"
click-default-group = "^1.2.4"
click-didyoumean = "^0.3.0"
croniter = "^1.4.1"
fasteners = "^0.18"
flatten-dict = "^0"
google-cloud-storage = {version = ">=1.31.0", optional = true}
importlib-resources = "^5.12.0"
jinja2 = "^3.1.2"
jsonschema = "^4.17"
packaging = "^23.0"
platformdirs = "^3.0.0"
psutil = "^5.9.5"
<<<<<<< HEAD
psycopg = {version = "^3.1.8", extras = ["binary"], optional = true}
psycopg2-binary = {version="^2.9.7", optional=true}
pyjwt = "^2.6.0"
pymssql = {version = "^2.2.5", optional = true}
python = ">=3.8,<3.12"
python-dateutil = "^2.8.2"
=======
psycopg2-binary = "^2.9.7"
pyhumps = "^3.0.0"
pymssql = {version = "^2.2.8", optional = true}
python = ">=3.7,<3.12"
>>>>>>> 52320054
python-dotenv = "^0.21.1"
python-slugify = "^8.0.1"
python-ulid = "^1.1.0"
pyyaml = "^6.0.1"
questionary = "^1.10.0"
requests = "^2.31.0"
rich = "^13.5.2"
"ruamel.yaml" = "^0.17.21"
smart-open = "^6.2.0"
snowplow-tracker = "^1.0.1"
sqlalchemy = "^2.0.19"
structlog = "^23.1.0"
tabulate = "^0.9.0"
typing-extensions = "^4.5.0"
tzlocal = "^5.0.1"
<<<<<<< HEAD
virtualenv = "^20.24.1"
yaspin = "^2.3.0"
=======
uvicorn = {extras = ["standard"], version = "^0.17.6"}
virtualenv = "^20.24.3"
werkzeug = ">=2.1,<=2.1.3"
>>>>>>> 52320054

[tool.poetry.extras]
azure = ["azure-storage-blob", "azure-common", "azure-core"]
gcs = ["google-cloud-storage"]
mssql = ["pymssql"]
postgres = ["psycopg"]
psycopg2 = ["psycopg2-binary"]
s3 = ["boto3"]

[tool.poetry.group.dev.dependencies]
backoff = "^2.1.2"
black = "^23.3.0"
boto3-stubs = {extras = ["essential"], version = "1.26.61"}
bumpversion = "^0.6.0"
colorama = "^0.4.4"
coverage = {extras = ["toml"], version = "^7.2.7"}
freezegun = "^1.2.2"
hypothesis = "^6.70.0"
mock = "^5.0.2"
mypy = "^1.4.1"
pre-commit = "^3.3.3"
pytest = "^7.4.0"
pytest-aiohttp = "^1.0.4"
pytest-asyncio = "^0.21.1"
pytest-cov = "^4.1.0"
pytest-docker = "^2.0"
pytest-httpserver = "^1.0.6"
pytest-order = "^1.0"
pytest-randomly = "^3.12"
pytest-structlog = "^0.6"
pytest-xdist = "^3.3"
requests-mock = "^1.11.0"
setproctitle = "^1.3" # Used by pytest-xdist to aid with handling resource intensive processes.
types-croniter = "^1.4.0"
types-jsonschema = "^4.17.0.9"
types-psutil = "^5.9.5.15"
types-python-slugify = "^8.0.0.2"
types-pyyaml = "^6.0.12.10"
types-requests = "^2.31.0"
types-tabulate = "^0.9.0.1"

[tool.poetry.scripts]
meltano = "meltano.cli:main"
# The `meltano-cloud` command is equivalent to `meltano cloud`, and is only
# provided so that if someone uses the Meltano Cloud CLI standalone, then
# replaces it with an installation of Meltano, their old scripts that call
# `meltano-cloud` won't break.
meltano-cloud = "meltano.cloud.cli:main"

[tool.black]
line-length = 88

[tool.flakeheaven]
accept_encodings = "utf-8"
baseline = "flakeheaven-baseline"
docstring_style = "google"
doctests = true
enable_extensions = "G"
exclude = [
  ".nox/",
  ".venv",
  "venv",
  "*.md",
  "src/meltano/migrations/",
]
format = "colored"
inline_quotes = "double"
max_complexity = 6
max_imports = 20
max_line_length = 88
show_source = true
statistics = true

[tool.flakeheaven.plugins]
"flake8-*" = [
  "+*",
]
"flake8-isort" = [
  "-*",
]
"flake8-commas" = [
  "-*",
]
"flake8-bandit" = [
  "+*",
  "-S404", # Allow subprocess module to be used
  "-S310", # Allow `urllib.open`
  "-S603", # Allow `subprocess.run(..., shell=False)`
]
"flake8-string-format" = [
  "-P101", # Allow format strings with unindex parameters (because the pyupgrade pre-commit hook enforces their usage)
]
"flake8-rst-docstrings" = [
  "-*",
]
mccabe = [
  "+*",
]
"pep8-naming" = [
  "+*",
  "-N818", # Allow Exceptions to have suffix 'Exception' rather than 'Error'
]
pycodestyle = [
  "+*",
  "-E203", # Let Black put whitespace before :
  "-W503", # Allow for line breaks where Black decides are valid
]
pyflakes = [
  "+*",
]
"wemake-python-styleguide" = [
  "+*",
  "-WPS100",
  "-WPS110", # Allow blacklisted variable names that can be clear enough in method context
  "-WPS111",
  "-WPS112",
  "-WPS115", # Allow upper-case constants in Enum subclasses
  "-WPS201",
  "-WPS202", # Allow many module members
  "-WPS211", # Allow "too many"
  "-WPS212", # Ignore 'too many return statements' - noqa parse inconsistent between py38 vs prior
  "-WPS220",
  "-WPS221",
  "-WPS226",
  "-WPS229",
  "-WPS231",
  "-WPS232",
  "-WPS237",
  "-WPS300", # Allow local folder imports (import .module)
  "-WPS305", # Allow f-strings
  "-WPS306", # Ignore missing base class, required by pyupgrade: https://github.com/asottile/pyupgrade#rewrites-class-declaration
  "-WPS309", # Allow reversed compare order
  "-WPS316",
  "-WPS317", # Allow "incorrect multi-line parameters", since Black forces them to be "incorrect"
  "-WPS324", # Allow inconsistent returns - permitted because of too many false positives
  "-WPS326", # Allow syntax-level (process when first parsed, rather than at every run) string concatenation
  "-WPS332", # Allow assignment expressions (walrus operator :=)
  "-WPS337",
  "-WPS338", # Allow 'incorrect' order of methods in a class
  "-WPS348", # Allow `.` at beginning of line to accommodate Black formatting of multiline chained function calls
  "-WPS352",
  "-WPS354", # Allow consecutive yield expressions
  "-WPS402", # Allow "overuse" of noqa comments.
  "-WPS404",
  "-WPS407",
  "-WPS410", # Allow metadata variable (__all__)
  "-WPS412",
  "-WPS414", # Allow unpacking assignments
  "-WPS420", # Allow `pass` keywords in `except` bodies to prevent falling through to another `except`
  "-WPS429",
  "-WPS430",
  "-WPS431", # Allow nested classes
  "-WPS433",
  "-WPS440", # Allow block variable overlap, e.g. multiple for-loops that use the same name for their loop variables
  "-WPS441", # Allow control variables to be used after their block, because this rule has too many false-positives
  "-WPS454",
  "-WPS458", # Import name collisions - disabled because it raises many false positives
  "-WPS461", # Allow all inline ignores
  "-WPS501",
  "-WPS507",
  "-WPS509", # Allow "incorrect" ternary expressions
  "-WPS528", # Allow iterating over keys in a dict, then using them to access values
  "-WPS529", # Allow use of `dict_object[key]` (i.e. `dict.__getitem__`) instead of `dict.get`
  "-WPS600", # Allow subclassing a builtin, such as 'str' (used for serializable Enums)
  "-WPS602", # Allow using @staticmethod
  "-WPS615", # Allow "unpythonic" getters and setters
]

[tool.flakeheaven.exceptions."*tests/*"]
"flake8-bandit" = [
  "-S101", # Don't warn on use of asserts in tests
]
# Don't require docstrings in tests
"flake8-darglint" = [
  "-DAR101",
  "-DAR201",
  "-DAR301",
]
"flake8-docstrings" = [
  "-D100",
  "-D101",
  "-D102",
  "-D103",
  "-D104",
  "-D105",
  "-D107",
]
"flake8-string-format" = [
  "-P103", # String does contain unindexed parameters
]
"wemake-python-styleguide" = [
  "-WPS114", # Allow underscored number name pattern (e.g. tap_covid_19)
  "-WPS204", # Don't warn on overused expressions in test methods
  "-WPS211", # Don't warn on too many arguments in test methods
  "-WPS210", # Don't warn on too many local variables in test methods
  "-WPS218", # Don't warn on too many `assert` statements in test methods
  "-WPS213", # Found too many expressions
  "-WPS214", # Don't warn on too many methods in test modules
  "-WPS217", # Don't warn about there being too many await expressions
  "-WPS226", # Don't warn on too many string constants in test methods
  "-WPS316", # Context manager with too many assignments
  "-WPS442", # Allow outer scope name shadowing for fixtures
  "-WPS430", # Allow nested functions in test methods
  "-WPS432", # Allow magic numbers
  "-WPS437", # Allow protected attribute usage in test methods
  "-WPS201", # Found module with too many imports
  "-WPS425", # Found boolean non-keyword argument
  "-WPS118", # Found too long name
  "-WPS342", # Avoid false positive for implicit raw strings
]

[tool.flakeheaven.exceptions."!*tests/*"]
"flake8-debugger" = [
  "-T100",
]

[tool.flakeheaven.exceptions."scripts/*"]
"wemake-python-styleguide" = [
  "-WPS421", # Allow for print function calls
]

[tool.flakeheaven.exceptions."*/cli/*"]
"flake8-docstrings" = [
  "-D301", # Allow backslashes in dosctrings
]
"flake8-darglint" = [
  "-*", # Don't require docstrings in click commands
]
"wemake-python-styleguide" = [
  "-WPS210", # Allow many local variables, since these aid in string building
  "-WPS211", # Allow many arguments, since these often represent CLI arguments
  "-WPS213", # Allow many expressions, since string building requires them
  "-WPS216", # Allow many decorators, since `click` uses them to define the CLI
  "-WPS202", # Allow many module members
  "-WPS204", # Allow 'overuse' of expressions (e.g. ctx.obj["-settings"])
]

[tool.flakeheaven.exceptions."src/meltano/migrations/versions/*"]
"flake8-docstrings" = [
  "-D101", # Don't class docstrings in migrations
  "-D103", # Don't require function docstrings in migrations
  "-D400", # Don't require periods in the first lines of dosctrings
]
"pep8-naming" = [
  "-N806", # Allow uppercase variable names
]
"wemake-python-styleguide" = [
  "-WPS102", # Allow module names starting with numbers
  "-WPS118", # Allow long filenames
  "-WPS204", # Allow expression "-overuse"
  "-WPS226", # Allow string constant "-overuse"
  "-WPS432", # Allow "-magic" numbers
]

[tool.flakeheaven.exceptions."src/meltano/core/job/job.py"]
"wemake-python-styleguide" = [
  "-WPS601", # Class attributes can be used as instance attributes in sqlalchemy.declarative model
]

[tool.flakeheaven.exceptions."src/meltano/core/project_files.py"]
"wemake-python-styleguide" = [
  "-WPS226", # Dict manipulation requires lots of string constant references
]

[tool.flakeheaven.exceptions."src/meltano/core/project_init_service.py"]
"wemake-python-styleguide" = [
  "-WPS226", # Found string constant over-use: blue > 3
  "-WPS213", # Found too many expressions: 27 > 9
]

[tool.flakeheaven.exceptions."src/**/__init__.py"]
pyflakes = [
  "-F401", # Allow for using __init__.py to promote imports to the module namespace
]

[tool.flakeheaven.exceptions."tests/**/__init__.py"]
pyflakes = [
  "-F401", # Allow for using __init__.py to promote imports to the module namespace
]
# Don't require docstrings in tests
"flake8-darglint" = [
  "-DAR101",
  "-DAR201",
  "-DAR301",
]
"flake8-docstrings" = [
  "-D100",
  "-D101",
  "-D102",
  "-D103",
  "-D104",
]

[tool.flakeheaven.exceptions."src/meltano/__init__.py"]
"wemake-python-styleguide" = [
  "-WPS412", # Found `__init__.py` module with logic
  "-WPS410", # Found wrong metadata variable
]

[tool.flakeheaven.exceptions."src/meltano/core/block/extract_load.py"]
"wemake-python-styleguide" = [
  "-WPS201", # Found module with too many imports: 21 > 20
]

[tool.flakeheaven.exceptions."src/meltano/core/logging/utils.py"]
"wemake-python-styleguide" = [
  "-WPS100", # Found wrong module name
]

[tool.flakeheaven.exceptions."src/meltano/core/cli_messages.py"]
# Special exceptions for cli magic
"wemake-python-styleguide" = [
  "-WPS114",
  "-WPS360",
]
pycodestyle = [
  "-W291",
  "-W293",
]

[tool.flakeheaven.exceptions."src/meltano/core/settings_store.py"]
"wemake-python-styleguide" = [
  "-WPS204", # Found overused expression: allow settings store implementations to all return vars with the same names
]

[tool.flakeheaven.exceptions."src/meltano/core/utils/__init__.py"]
"flake8-docstrings" = [
  "-D103", # Many of these utility functions are descriptively named and self-documenting
]

[tool.flakeheaven.exceptions."src/meltano/core/state_store/*"]
"wemake-python-styleguide" = [
  "-WPS428", # Ignore ... in ABC
]

[tool.flakeheaven.exceptions."src/meltano/core/state_store/__init__.py"]
"wemake-python-styleguide" = [
  "-WPS320", # Ignore multi-line function annotations
]

[tool.pytest.ini_options]
<<<<<<< HEAD
addopts = "--doctest-modules --order-scope=module -ra -n auto --dist=loadfile"
=======
addopts = "--cov=meltano --cov=tests --doctest-modules --order-scope=module -ra -n auto --dist=loadfile"
>>>>>>> 52320054
asyncio_mode = "auto"
log_cli = 1
log_cli_format = "%(message)s"
log_cli_level = "CRITICAL"
log_file = "pytest.log"
log_file_date_format = "%Y-%m-%d %H:%M:%S"
log_file_format = "%(asctime)s [%(levelname)8s] %(message)s (%(filename)s:%(lineno)s)"
log_file_level = "DEBUG"
markers = [
  "backend(type): backend specific test",
  "meta: meta test",
  "concurrent: test requires true concurrency",
  "slow: slow test",
]
testpaths = [
  "tests/",
]

[tool.coverage.run]
branch = true
concurrency = [
  "multiprocessing",
  "thread",
]
parallel = true
source = [
  "meltano",
  "tests",
]

[tool.coverage.paths]
source = [
  "src/meltano/",
  "**/site-packages/meltano/",
  "**/site-packages/meltano*/meltano/",
]

[tool.coverage.report]
exclude_lines = [
  "pragma: no cover",
  '''if (t\.)?TYPE_CHECKING:''',
  "\\.\\.\\.",
]
precision = 2
show_missing = true
skip_covered = true

[tool.commitizen]
name = "cz_version_bump"
tag_format = "v$major.$minor.$patch$prerelease"
version = "2.21.0"
version_files = [
  "pyproject.toml:^version =",
  "src/meltano/__init__.py:^__version__ =",
<<<<<<< HEAD
]
incremental = false # Disabled until https://github.com/python/mypy/issues/12664 is resolved
files = [
  "src/meltano/",
]
exclude = [
  "src/meltano/migrations/",
=======
  'src/webapp/package.json:^  "version":',
  # TODO: uncomment the following line for Meltano v3.0.0
  # 'docs/package.json:^  "version":',
>>>>>>> 52320054
]

[tool.mypy]
incremental = false # Disabled until https://github.com/python/mypy/issues/12664 is resolved
files = [
  "src/meltano/",
]
exclude = [
  "src/meltano/migrations/",
]
warn_unused_configs = true
warn_unused_ignores = true

# The following whitelist is used to allow for incremental adoption
# of MyPy. Modules should be removed from this whitelist as and when
# their respective type errors have been addressed. No new modules
# should be added to this whitelist.
[[tool.mypy.overrides]]
ignore_errors = true
module = [
  "meltano.cli.*",
  # Way too many modules at the root of meltano.core to tackle them all at once  # so listing them individually here.
  "meltano.core.db",
  "meltano.core.elt_context",
  "meltano.core.meltano_invoker",
  "meltano.core.migration_service",
  "meltano.core.models",
  "meltano.core.plugin_install_service",
  "meltano.core.plugin_invoker",
  "meltano.core.plugin_test_service",
  "meltano.core.project",
  "meltano.core.project_add_service",
  "meltano.core.project_files",
  "meltano.core.project_plugins_service",
  "meltano.core.project_settings_service",
  "meltano.core.select_service",
  "meltano.core.settings_service",
  "meltano.core.settings_store",
  "meltano.core.sqlalchemy",
  "meltano.core.task_sets_service",
  "meltano.core.transform_add_service",
  # Meltano Core submodules
  "meltano.core.behavior.*",
  "meltano.core.block.*",
  "meltano.core.job.*",
  "meltano.core.logging.job_logging_service",
  "meltano.core.logging.output_logger",
  "meltano.core.logging.utils",
  "meltano.core.plugin.*",
  "meltano.core.runner.*",
  "meltano.core.tracking.*",
  "meltano.core.utils.*",
]

[build-system]
requires = ["poetry-core==1.5.0"]
build-backend = "poetry.core.masonry.api"

[tool.ruff]
target-version = "py37"
line-length = 88
exclude = [
  "src/meltano/migrations/*",
]
ignore = [
  "ANN101", # Missing type annotation for `self` in method
  "ANN102", # Missing type annotation for `cls` in class method
  "PT004",  # Add leading underscore to fixtures that do not return anything
  "UP026",  # Replace `mock` import with `unittest.mock` - remove once Python 3.7 support is dropped
]
select = [
  "ARG", # flake8-unused-arguments
  "B",   # flake8-bugbear
  "C4",  # flake8-comprehensions
  "COM", # flake8-commas
  "E",   # pycodestyle (error)
  "F",   # pyflakes
  "I",   # isort
  "ISC", # flake8-implicit-str-concat
  "PT",  # flake8-pytest-style
  "RSE", # flake8-raise
  "SIM", # flake8-simplify
  "TID", # flake8-tidy-imports
  "UP",  # pyupgrade
  "W",   # pycodestyle (warning)
  "TID", # flake8-tidy-imports
]

[tool.ruff.per-file-ignores]
"src/meltano/**/__init__.py" = [
  "F401", # Permit unused imports in `__init__.py` files
]

[tool.ruff.flake8-annotations]
allow-star-arg-any = true
mypy-init-return = true
suppress-dummy-args = true

[tool.ruff.flake8-pytest-style]
parametrize-values-type = "tuple"

[tool.ruff.isort]
known-first-party = ["asserts", "fixtures", "meltano"]
required-imports = ["from __future__ import annotations"]

[tool.ruff.pydocstyle]
convention = "google"

[tool.ruff.flake8-tidy-imports.banned-api]
"meltano.cli.cli.command".msg = "Use `click.command` and `meltano.cli.cli.add_command` instead"
"meltano.cli.cli.group".msg = "Use `click.group` and `meltano.cli.cli.add_command` instead"
"meltano.cloud.cli.base.cloud.command".msg = "Use `click.command` and `cloud.add_command` instead"
"meltano.cloud.cli.base.cloud.group".msg = "Use `click.group` and `cloud.add_command` instead"<|MERGE_RESOLUTION|>--- conflicted
+++ resolved
@@ -40,25 +40,13 @@
 
 [tool.poetry.dependencies]
 aiodocker = "^0.21.0"
-<<<<<<< HEAD
 aiohttp = "^3.8.4"
-alembic = "^1.11.2"
-=======
-aiohttp = "^3.4.4"
 alembic = "^1.11.3"
->>>>>>> 52320054
 atomicwrites = "^1.2.1"
 azure-common = {version = "^1.1.28", optional = true}
 azure-core = {version = "^1.29.2", optional = true}
 azure-storage-blob = {version = "^12.14.1", optional = true}
-<<<<<<< HEAD
-boto3 = {version = "^1.28.22", optional = true}
-=======
-backoff = "^2.1.2"
-bcrypt = "^3.2.0" # Needs to be installed explicitly so it can be used as a backend for passlib
 boto3 = {version = "^1.28.29", optional = true}
-cached-property = "^1" # Remove after Python 3.7 support is dropped
->>>>>>> 52320054
 check-jsonschema = "^0.22.0"
 click = "^8.1"
 click-default-group = "^1.2.4"
@@ -73,19 +61,12 @@
 packaging = "^23.0"
 platformdirs = "^3.0.0"
 psutil = "^5.9.5"
-<<<<<<< HEAD
 psycopg = {version = "^3.1.8", extras = ["binary"], optional = true}
 psycopg2-binary = {version="^2.9.7", optional=true}
 pyjwt = "^2.6.0"
-pymssql = {version = "^2.2.5", optional = true}
+pymssql = {version = "^2.2.8", optional = true}
 python = ">=3.8,<3.12"
 python-dateutil = "^2.8.2"
-=======
-psycopg2-binary = "^2.9.7"
-pyhumps = "^3.0.0"
-pymssql = {version = "^2.2.8", optional = true}
-python = ">=3.7,<3.12"
->>>>>>> 52320054
 python-dotenv = "^0.21.1"
 python-slugify = "^8.0.1"
 python-ulid = "^1.1.0"
@@ -101,14 +82,8 @@
 tabulate = "^0.9.0"
 typing-extensions = "^4.5.0"
 tzlocal = "^5.0.1"
-<<<<<<< HEAD
-virtualenv = "^20.24.1"
+virtualenv = "^20.24.3"
 yaspin = "^2.3.0"
-=======
-uvicorn = {extras = ["standard"], version = "^0.17.6"}
-virtualenv = "^20.24.3"
-werkzeug = ">=2.1,<=2.1.3"
->>>>>>> 52320054
 
 [tool.poetry.extras]
 azure = ["azure-storage-blob", "azure-common", "azure-core"]
@@ -450,11 +425,7 @@
 ]
 
 [tool.pytest.ini_options]
-<<<<<<< HEAD
-addopts = "--doctest-modules --order-scope=module -ra -n auto --dist=loadfile"
-=======
 addopts = "--cov=meltano --cov=tests --doctest-modules --order-scope=module -ra -n auto --dist=loadfile"
->>>>>>> 52320054
 asyncio_mode = "auto"
 log_cli = 1
 log_cli_format = "%(message)s"
@@ -509,19 +480,7 @@
 version_files = [
   "pyproject.toml:^version =",
   "src/meltano/__init__.py:^__version__ =",
-<<<<<<< HEAD
-]
-incremental = false # Disabled until https://github.com/python/mypy/issues/12664 is resolved
-files = [
-  "src/meltano/",
-]
-exclude = [
-  "src/meltano/migrations/",
-=======
-  'src/webapp/package.json:^  "version":',
-  # TODO: uncomment the following line for Meltano v3.0.0
-  # 'docs/package.json:^  "version":',
->>>>>>> 52320054
+  'docs/package.json:^  "version":',
 ]
 
 [tool.mypy]
