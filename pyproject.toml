[tool.poetry]
name = "meltano"
version = "2.17.1"
description = "Meltano is your CLI for ELT+: Open Source, Flexible, and Scalable. Move, transform, and test your data with confidence using a streamlined data engineering workflow you’ll love."
authors = ["Meltano <hello@meltano.com>"]
license = "MIT"
readme = "README.md"
repository = "https://github.com/meltano/meltano"
classifiers = [
  "Development Status :: 5 - Production/Stable",
  "Programming Language :: Python :: 3 :: Only",
  "Programming Language :: Python :: 3.7",
  "Programming Language :: Python :: 3.8",
  "Programming Language :: Python :: 3.9",
  "Programming Language :: Python :: 3.10",
  "Programming Language :: Python :: 3.11",
  "License :: OSI Approved :: MIT License",
  "Operating System :: OS Independent",
]
packages = [
  { include = "meltano", from = "src/cloud-cli", format = "wheel" },
  { include = "meltano", from = "src", format = "wheel" },
  { include = "src", format = "sdist" },
  { include = "tests", format = "sdist"},
]
keywords = [
  "Meltano",
  "ELT",
  "Data integration",
  "singer-io",
  "dbt",
]
documentation = "https://docs.meltano.com"
homepage = "https://meltano.com"

[tool.poetry.urls]
"Changelog" = "https://github.com/meltano/meltano/blob/main/CHANGELOG.md"
"Issue Tracker" = "https://github.com/meltano/meltano/issues"
"Slack" = "https://meltano.com/slack"
"Twitter" = "https://twitter.com/meltanodata/"
"Youtube" = "https://www.youtube.com/meltano"

[tool.poetry.dependencies]
aiodocker = "^0.21.0"
aiohttp = "^3.8.4"
alembic = "^1.10.3"
atomicwrites = "^1.2.1"
azure-common = {version = "^1.1.28", optional = true}
azure-core = {version = "^1.26.4", optional = true}
azure-storage-blob = {version = "^12.14.1", optional = true}
bcrypt = "^3.2.0" # Needs to be installed explicitly so it can be used as a backend for passlib
boto3 = {version = "^1.25.3", optional = true}
cached-property = "^1" # Remove after Python 3.7 support is dropped
check-jsonschema = "^0.21.0"
click = "^8.1"
click-default-group = "^1.2.1"
<<<<<<< HEAD
croniter = "^1.3.8"
=======
croniter = "^1.3.14"
email-validator = "^1.1.2"
>>>>>>> d1943e41
fasteners = "^0.17.3"
flatten-dict = "^0"
google-cloud-storage = {version = ">=1.31.0", optional = true}
importlib-metadata = "^6.1.0"
importlib-resources = "^5.12.0"
jinja2 = "^3.1.2"
jsonschema = "^4.17"
<<<<<<< HEAD
packaging = "^21.3"
=======
meltano-flask-security = "^0.1.0"
packaging = "^23.0"
>>>>>>> d1943e41
platformdirs = "^3.0.0"
psutil = "^5.6.3"
psycopg2-binary = "^2.8.5"
pyjwt = "^2.6.0"
pymssql = {version = "^2.2.5", optional = true}
python = ">=3.7,<3.12"
python-dotenv = "^0.20.0"
python-ulid = "^1.1.0"
pyyaml = "^6.0.0"
questionary = "^1.10.0"
requests = "^2.28.0"
rich = "^13.3.3"
"ruamel.yaml" = "^0.17.21"
smart-open = "^6.2.0"
snowplow-tracker = "^0.10.0"
sqlalchemy = "^1.4.46"
structlog = "^22.3.0"
tabulate = "^0.9.0"
typing-extensions = "^4.5.0"
tzlocal = "^4.2.0"
virtualenv = "^20.17.1"

[tool.poetry.extras]
azure = ["azure-storage-blob", "azure-common", "azure-core"]
gcs = ["google-cloud-storage"]
mssql = ["pymssql"]
s3 = ["boto3"]

[tool.poetry.group.dev.dependencies]
backoff = "^2.1.2"
black = "^22.3.0"
boto3-stubs = {extras = ["essential"], version = "1.26.61"}
bumpversion = "^0.6.0"
colorama = "^0.4.4"
commitizen-version-bump = {git = "https://github.com/meltano/commitizen-version-bump.git", branch = "main"}
coverage = {extras = ["toml"], version = "^7.2.3"}
freezegun = "^1.2.2"
<<<<<<< HEAD
hypothesis = "^6.70.0"
mock = "^4.0.3"
mypy = "^1.1.1"
=======
mock = "^5.0.1"
mypy = "^1.2"
>>>>>>> d1943e41
pre-commit = "^2.9.2"
pytest = "^7.3.0"
pytest-aiohttp = "^1.0.4"
pytest-asyncio = "^0.21.0"
pytest-cov = "^4.0.0"
pytest-docker = "^1.0"
pytest-httpserver = "^1.0.6"
pytest-order = "^1.0"
pytest-randomly = "^3.12"
pytest-structlog = "^0.6"
pytest-xdist = "^3.2"
requests-mock = "^1.6.0"
setproctitle = "^1.3" # Used by pytest-xdist to aid with handling resource intensive processes.
sqlalchemy2-stubs = "^0.0.2a32"
types-croniter = "^1.3.2"
types-jsonschema = "^4.17.0.3"
types-psutil = "^5.9.5.5"
types-pyyaml = "^6.0.12.3"
types-requests = "^2.28.9"
types-tabulate = "^0.9.0.1"

[tool.poetry.scripts]
meltano = "meltano.cli:main"
# The `meltano-cloud` command is equivalent to `meltano cloud`, and is only
# provided so that if someone uses the Meltano Cloud CLI standalone, then
# replaces it with an installation of Meltano, their old scripts that call
# `meltano-cloud` won't break.
meltano-cloud = "meltano.cloud.cli:main"

[tool.black]
line-length = 88

[tool.flakeheaven]
accept_encodings = "utf-8"
baseline = "flakeheaven-baseline"
docstring_style = "google"
doctests = true
enable_extensions = "G"
exclude = [
  ".nox/",
  ".venv",
  "venv",
  "*.md",
  "src/meltano/migrations/",
]
format = "colored"
inline_quotes = "double"
max_complexity = 6
max_imports = 20
max_line_length = 88
show_source = true
statistics = true

[tool.flakeheaven.plugins]
"flake8-*" = [
  "+*",
]
"flake8-isort" = [
  "-*",
]
"flake8-commas" = [
  "-*",
]
"flake8-bandit" = [
  "+*",
  "-S404", # Allow subprocess module to be used
  "-S310", # Allow `urllib.open`
  "-S603", # Allow `subprocess.run(..., shell=False)`
]
"flake8-string-format" = [
  "-P101", # Allow format strings with unindex parameters (because the pyupgrade pre-commit hook enforces their usage)
]
"flake8-rst-docstrings" = [
  "-*",
]
mccabe = [
  "+*",
]
"pep8-naming" = [
  "+*",
  "-N818", # Allow Exceptions to have suffix 'Exception' rather than 'Error'
]
pycodestyle = [
  "+*",
  "-E203", # Let Black put whitespace before :
  "-W503", # Allow for line breaks where Black decides are valid
]
pyflakes = [
  "+*",
]
"wemake-python-styleguide" = [
  "+*",
  "-WPS100",
  "-WPS110", # Allow blacklisted variable names that can be clear enough in method context
  "-WPS111",
  "-WPS112",
  "-WPS115", # Allow upper-case constants in Enum subclasses
  "-WPS201",
  "-WPS202", # Allow many module members
  "-WPS211", # Allow "too many"
  "-WPS212", # Ignore 'too many return statements' - noqa parse inconsistent between py38 vs prior
  "-WPS220",
  "-WPS221",
  "-WPS226",
  "-WPS229",
  "-WPS231",
  "-WPS232",
  "-WPS237",
  "-WPS300", # Allow local folder imports (import .module)
  "-WPS305", # Allow f-strings
  "-WPS306", # Ignore missing base class, required by pyupgrade: https://github.com/asottile/pyupgrade#rewrites-class-declaration
  "-WPS309", # Allow reversed compare order
  "-WPS316",
  "-WPS317", # Allow "incorrect multi-line parameters", since Black forces them to be "incorrect"
  "-WPS324", # Allow inconsistent returns - permitted because of too many false positives
  "-WPS326", # Allow syntax-level (process when first parsed, rather than at every run) string concatenation
  "-WPS332", # Allow assignment expressions (walrus operator :=)
  "-WPS337",
  "-WPS338", # Allow 'incorrect' order of methods in a class
  "-WPS348", # Allow `.` at beginning of line to accommodate Black formatting of multiline chained function calls
  "-WPS352",
  "-WPS354", # Allow consecutive yield expressions
  "-WPS402", # Allow "overuse" of noqa comments.
  "-WPS404",
  "-WPS407",
  "-WPS410", # Allow metadata variable (__all__)
  "-WPS412",
  "-WPS414", # Allow unpacking assignments
  "-WPS420", # Allow `pass` keywords in `except` bodies to prevent falling through to another `except`
  "-WPS429",
  "-WPS430",
  "-WPS431", # Allow nested classes
  "-WPS433",
  "-WPS440", # Allow block variable overlap, e.g. multiple for-loops that use the same name for their loop variables
  "-WPS441", # Allow control variables to be used after their block, because this rule has too many false-positives
  "-WPS454",
  "-WPS458", # Import name collisions - disabled because it raises many false positives
  "-WPS461", # Allow all inline ignores
  "-WPS501",
  "-WPS507",
  "-WPS509", # Allow "incorrect" ternary expressions
  "-WPS528", # Allow iterating over keys in a dict, then using them to access values
  "-WPS529", # Allow use of `dict_object[key]` (i.e. `dict.__getitem__`) instead of `dict.get`
  "-WPS600", # Allow subclassing a builtin, such as 'str' (used for serializable Enums)
  "-WPS602", # Allow using @staticmethod
  "-WPS615", # Allow "unpythonic" getters and setters
]

[tool.flakeheaven.exceptions."*tests/*"]
"flake8-bandit" = [
  "-S101", # Don't warn on use of asserts in tests
]
# Don't require docstrings in tests
"flake8-darglint" = [
  "-DAR101",
  "-DAR201",
  "-DAR301",
]
"flake8-docstrings" = [
  "-D100",
  "-D101",
  "-D102",
  "-D103",
  "-D104",
  "-D105",
  "-D107",
]
"flake8-string-format" = [
  "-P103", # String does contain unindexed parameters
]
"wemake-python-styleguide" = [
  "-WPS114", # Allow underscored number name pattern (e.g. tap_covid_19)
  "-WPS204", # Don't warn on overused expressions in test methods
  "-WPS211", # Don't warn on too many arguments in test methods
  "-WPS210", # Don't warn on too many local variables in test methods
  "-WPS218", # Don't warn on too many `assert` statements in test methods
  "-WPS213", # Found too many expressions
  "-WPS214", # Don't warn on too many methods in test modules
  "-WPS217", # Don't warn about there being too many await expressions
  "-WPS226", # Don't warn on too many string constants in test methods
  "-WPS316", # Context manager with too many assignments
  "-WPS442", # Allow outer scope name shadowing for fixtures
  "-WPS430", # Allow nested functions in test methods
  "-WPS432", # Allow magic numbers
  "-WPS437", # Allow protected attribute usage in test methods
  "-WPS201", # Found module with too many imports
  "-WPS425", # Found boolean non-keyword argument
  "-WPS118", # Found too long name
  "-WPS342", # Avoid false positive for implicit raw strings
]

[tool.flakeheaven.exceptions."!*tests/*"]
"flake8-debugger" = [
  "-T100",
]

[tool.flakeheaven.exceptions."scripts/*"]
"wemake-python-styleguide" = [
  "-WPS421", # Allow for print function calls
]

[tool.flakeheaven.exceptions."*/cli/*"]
"flake8-docstrings" = [
  "-D301", # Allow backslashes in dosctrings
]
"flake8-darglint" = [
  "-*", # Don't require docstrings in click commands
]
"wemake-python-styleguide" = [
  "-WPS210", # Allow many local variables, since these aid in string building
  "-WPS211", # Allow many arguments, since these often represent CLI arguments
  "-WPS213", # Allow many expressions, since string building requires them
  "-WPS216", # Allow many decorators, since `click` uses them to define the CLI
  "-WPS202", # Allow many module members
  "-WPS204", # Allow 'overuse' of expressions (e.g. ctx.obj["-settings"])
]

[tool.flakeheaven.exceptions."src/meltano/migrations/versions/*"]
"flake8-docstrings" = [
  "-D101", # Don't class docstrings in migrations
  "-D103", # Don't require function docstrings in migrations
  "-D400", # Don't require periods in the first lines of dosctrings
]
"pep8-naming" = [
  "-N806", # Allow uppercase variable names
]
"wemake-python-styleguide" = [
  "-WPS102", # Allow module names starting with numbers
  "-WPS118", # Allow long filenames
  "-WPS204", # Allow expression "-overuse"
  "-WPS226", # Allow string constant "-overuse"
  "-WPS432", # Allow "-magic" numbers
]

[tool.flakeheaven.exceptions."src/meltano/core/job/job.py"]
"wemake-python-styleguide" = [
  "-WPS601", # Class attributes can be used as instance attributes in sqlalchemy.declarative model
]

[tool.flakeheaven.exceptions."src/meltano/core/project_files.py"]
"wemake-python-styleguide" = [
  "-WPS226", # Dict manipulation requires lots of string constant references
]

[tool.flakeheaven.exceptions."src/meltano/core/project_init_service.py"]
"wemake-python-styleguide" = [
  "-WPS226", # Found string constant over-use: blue > 3
  "-WPS213", # Found too many expressions: 27 > 9
]

[tool.flakeheaven.exceptions."src/**/__init__.py"]
pyflakes = [
  "-F401", # Allow for using __init__.py to promote imports to the module namespace
]

[tool.flakeheaven.exceptions."tests/**/__init__.py"]
pyflakes = [
  "-F401", # Allow for using __init__.py to promote imports to the module namespace
]
# Don't require docstrings in tests
"flake8-darglint" = [
  "-DAR101",
  "-DAR201",
  "-DAR301",
]
"flake8-docstrings" = [
  "-D100",
  "-D101",
  "-D102",
  "-D103",
  "-D104",
]

[tool.flakeheaven.exceptions."src/meltano/__init__.py"]
"wemake-python-styleguide" = [
  "-WPS412", # Found `__init__.py` module with logic
  "-WPS410", # Found wrong metadata variable
]

[tool.flakeheaven.exceptions."src/meltano/core/block/extract_load.py"]
"wemake-python-styleguide" = [
  "-WPS201", # Found module with too many imports: 21 > 20
]

[tool.flakeheaven.exceptions."src/meltano/core/logging/utils.py"]
"wemake-python-styleguide" = [
  "-WPS100", # Found wrong module name
]

[tool.flakeheaven.exceptions."src/meltano/core/cli_messages.py"]
# Special exceptions for cli magic
"wemake-python-styleguide" = [
  "-WPS114",
  "-WPS360",
]
pycodestyle = [
  "-W291",
  "-W293",
]

[tool.flakeheaven.exceptions."src/meltano/core/settings_store.py"]
"wemake-python-styleguide" = [
  "-WPS204", # Found overused expression: allow settings store implementations to all return vars with the same names
]

[tool.flakeheaven.exceptions."src/meltano/core/utils/__init__.py"]
"flake8-docstrings" = [
  "-D103", # Many of these utility functions are descriptively named and self-documenting
]

[tool.flakeheaven.exceptions."src/meltano/core/state_store/*"]
"wemake-python-styleguide" = [
  "-WPS428", # Ignore ... in ABC
]

[tool.flakeheaven.exceptions."src/meltano/core/state_store/__init__.py"]
"wemake-python-styleguide" = [
  "-WPS320", # Ignore multi-line function annotations
]

[tool.pytest.ini_options]
addopts = "--doctest-modules --order-scope=module -ra -n auto --dist=loadfile"
asyncio_mode = "auto"
log_cli = 1
log_cli_format = "%(message)s"
log_cli_level = "CRITICAL"
log_file = "pytest.log"
log_file_date_format = "%Y-%m-%d %H:%M:%S"
log_file_format = "%(asctime)s [%(levelname)8s] %(message)s (%(filename)s:%(lineno)s)"
log_file_level = "DEBUG"
markers = [
  "backend(type): backend specific test",
  "meta: meta test",
  "concurrent: test requires true concurrency",
  "slow: slow test",
]
testpaths = [
  "tests/",
  "src/cloud-cli/tests/",
]

[tool.coverage.run]
branch = true
concurrency = [
  "multiprocessing",
  "thread",
]
parallel = true
source = [
  "meltano",
  "tests",
]

[tool.coverage.paths]
source = [
  "src/meltano/",
  "**/site-packages/meltano/",
  "**/site-packages/meltano*/meltano/",
]

[tool.coverage.report]
exclude_lines = [
  "pragma: no cover",
  '''if (t\.)?TYPE_CHECKING:''',
  "\\.\\.\\.",
]
precision = 2
show_missing = true
skip_covered = true

[tool.commitizen]
name = "cz_version_bump"
tag_format = "v$major.$minor.$patch$prerelease"
version = "2.17.1"
version_files = [
  "pyproject.toml:^version =",
  "src/cloud-cli/pyproject.toml:^version =",
  "src/meltano/__init__.py:^__version__ =",
]
incremental = false # Disabled until https://github.com/python/mypy/issues/12664 is resolved
files = [
  "src/meltano/",
]
exclude = [
  "src/meltano/migrations/",
]

[tool.mypy]
incremental = false # Disabled until https://github.com/python/mypy/issues/12664 is resolved
files = [
  "src/meltano/",
]
exclude = [
  "src/meltano/migrations/",
]
plugins = [
  "sqlalchemy.ext.mypy.plugin",
]

# The following whitelist is used to allow for incremental adoption
# of MyPy. Modules should be removed from this whitelist as and when
# their respective type errors have been addressed. No new modules
# should be added to this whitelist.
[[tool.mypy.overrides]]
ignore_errors = true
module = [
  "meltano.cli.*",
  # Way too many modules at the root of meltano.core to tackle them all at once  # so listing them individually here.
  "meltano.core.connection_service",
  "meltano.core.db",
  "meltano.core.elt_context",
  "meltano.core.extract_utils",
  "meltano.core.extractor",
  "meltano.core.meltano_invoker",
  "meltano.core.migration_service",
  "meltano.core.models",
  "meltano.core.plugin_discovery_service",
  "meltano.core.plugin_install_service",
  "meltano.core.plugin_invoker",
  "meltano.core.plugin_test_service",
  "meltano.core.project",
  "meltano.core.project_add_service",
  "meltano.core.project_files",
  "meltano.core.project_plugins_service",
  "meltano.core.project_settings_service",
  "meltano.core.select_service",
  "meltano.core.settings_service",
  "meltano.core.settings_store",
  "meltano.core.sqlalchemy",
  "meltano.core.task_sets_service",
  "meltano.core.transform_add_service",
  # Meltano Core submodules
  "meltano.core.behavior.*",
  "meltano.core.block.*",
  "meltano.core.compiler.*",
  "meltano.core.job.*",
  "meltano.core.legacy_tracking.*",
  "meltano.core.logging.job_logging_service",
  "meltano.core.logging.output_logger",
  "meltano.core.logging.utils",
  "meltano.core.m5o.*",
  "meltano.core.plugin.*",
  "meltano.core.runner.*",
  "meltano.core.sql.*",
  "meltano.core.tracking.*",
  "meltano.core.utils.*",
]

[build-system]
requires = ["poetry-core==1.5.0"]
build-backend = "poetry.core.masonry.api"

[tool.ruff]
target-version = "py37"
line-length = 88
exclude = [
  "src/meltano/migrations/*",
]
ignore = [
  "ANN101", # Missing type annotation for `self` in method
  "ANN102", # Missing type annotation for `cls` in class method
  "PT004",  # Add leading underscore to fixtures that do not return anything
  "UP026",  # Replace `mock` import with `unittest.mock` - remove once Python 3.7 support is dropped
]
select = [
  "ARG", # flake8-unused-arguments
  "B",   # flake8-bugbear
  "C4",  # flake8-comprehensions
  "COM", # flake8-commas
  "E",   # pycodestyle (error)
  "F",   # pyflakes
  "I",   # isort
  "ISC", # flake8-implicit-str-concat
  "PT",  # flake8-pytest-style
  "RSE", # flake8-raise
  "SIM", # flake8-simplify
  "TID", # flake8-tidy-imports
  "UP",  # pyupgrade
  "W",   # pycodestyle (warning)
  "TID", # flake8-tidy-imports
]

[tool.ruff.per-file-ignores]
"src/meltano/**/__init__.py" = [
  "F401", # Permit unused imports in `__init__.py` files
]

[tool.ruff.flake8-annotations]
allow-star-arg-any = true
mypy-init-return = true
suppress-dummy-args = true

[tool.ruff.flake8-pytest-style]
parametrize-values-type = "tuple"

[tool.ruff.isort]
known-first-party = ["asserts", "fixtures", "meltano"]
required-imports = ["from __future__ import annotations"]

[tool.ruff.pydocstyle]
convention = "google"

[tool.ruff.flake8-tidy-imports.banned-api]
"meltano.cli.cli.command".msg = "Use `click.command` and `meltano.cli.cli.add_command` instead"
"meltano.cli.cli.group".msg = "Use `click.group` and `meltano.cli.cli.add_command` instead"
"meltano.cloud.cli.base.cloud.command".msg = "Use `click.command` and `cloud.add_command` instead"
"meltano.cloud.cli.base.cloud.group".msg = "Use `click.group` and `cloud.add_command` instead"<|MERGE_RESOLUTION|>--- conflicted
+++ resolved
@@ -54,12 +54,7 @@
 check-jsonschema = "^0.21.0"
 click = "^8.1"
 click-default-group = "^1.2.1"
-<<<<<<< HEAD
-croniter = "^1.3.8"
-=======
 croniter = "^1.3.14"
-email-validator = "^1.1.2"
->>>>>>> d1943e41
 fasteners = "^0.17.3"
 flatten-dict = "^0"
 google-cloud-storage = {version = ">=1.31.0", optional = true}
@@ -67,12 +62,7 @@
 importlib-resources = "^5.12.0"
 jinja2 = "^3.1.2"
 jsonschema = "^4.17"
-<<<<<<< HEAD
-packaging = "^21.3"
-=======
-meltano-flask-security = "^0.1.0"
 packaging = "^23.0"
->>>>>>> d1943e41
 platformdirs = "^3.0.0"
 psutil = "^5.6.3"
 psycopg2-binary = "^2.8.5"
@@ -110,14 +100,9 @@
 commitizen-version-bump = {git = "https://github.com/meltano/commitizen-version-bump.git", branch = "main"}
 coverage = {extras = ["toml"], version = "^7.2.3"}
 freezegun = "^1.2.2"
-<<<<<<< HEAD
 hypothesis = "^6.70.0"
-mock = "^4.0.3"
-mypy = "^1.1.1"
-=======
 mock = "^5.0.1"
 mypy = "^1.2"
->>>>>>> d1943e41
 pre-commit = "^2.9.2"
 pytest = "^7.3.0"
 pytest-aiohttp = "^1.0.4"
