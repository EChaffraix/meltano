[tool.poetry]
name = "meltano"
version = "2.19.1"
description = "Meltano is your CLI for ELT+: Open Source, Flexible, and Scalable. Move, transform, and test your data with confidence using a streamlined data engineering workflow you’ll love."
authors = ["Meltano <hello@meltano.com>"]
license = "MIT"
readme = "README.md"
repository = "https://github.com/meltano/meltano"
classifiers = [
  "Development Status :: 5 - Production/Stable",
  "Programming Language :: Python :: 3 :: Only",
  "Programming Language :: Python :: 3.7",
  "Programming Language :: Python :: 3.8",
  "Programming Language :: Python :: 3.9",
  "Programming Language :: Python :: 3.10",
  "Programming Language :: Python :: 3.11",
  "License :: OSI Approved :: MIT License",
  "Operating System :: OS Independent",
]
packages = [
  { include = "meltano", from = "src/cloud-cli", format = "wheel" },
  { include = "meltano", from = "src", format = "wheel" },
  { include = "src", format = "sdist" },
  { include = "tests", format = "sdist"},
]
keywords = [
  "Meltano",
  "ELT",
  "Data integration",
  "singer-io",
  "dbt",
]
documentation = "https://docs.meltano.com"
homepage = "https://meltano.com"

[tool.poetry.urls]
"Changelog" = "https://github.com/meltano/meltano/blob/main/CHANGELOG.md"
"Issue Tracker" = "https://github.com/meltano/meltano/issues"
"Slack" = "https://meltano.com/slack"
"Twitter" = "https://twitter.com/meltanodata/"
"Youtube" = "https://www.youtube.com/meltano"

[tool.poetry.dependencies]
aiodocker = "^0.21.0"
aiohttp = "^3.8.4"
alembic = "^1.11.1"
atomicwrites = "^1.2.1"
azure-common = {version = "^1.1.28", optional = true}
azure-core = {version = "^1.27.1", optional = true}
azure-storage-blob = {version = "^12.14.1", optional = true}
boto3 = {version = "^1.26.160", optional = true}
cached-property = "^1" # Remove after Python 3.7 support is dropped
check-jsonschema = "^0.22.0"
click = "^8.1"
click-default-group = "^1.2.1"
croniter = "^1.3.15"
fasteners = "^0.18"
flatten-dict = "^0"
google-cloud-storage = {version = ">=1.31.0", optional = true}
importlib-metadata = "^6.1.0"
importlib-resources = "^5.12.0"
jinja2 = "^3.1.2"
jsonschema = "^4.17"
packaging = "^23.0"
platformdirs = "^3.0.0"
psutil = "^5.9.5"
psycopg2-binary = "^2.8.5"
pyjwt = "^2.6.0"
pymssql = {version = "^2.2.5", optional = true}
python = ">=3.7.2,<3.12"
python-dotenv = "^0.21.1"
python-slugify = "^8.0.1"
python-ulid = "^1.1.0"
pyyaml = "^6.0.0"
questionary = "^1.10.0"
requests = "^2.31.0"
rich = "^13.4.1"
"ruamel.yaml" = "^0.17.21"
smart-open = "^6.2.0"
snowplow-tracker = "^0.10.0"
sqlalchemy = "^1.4.46"
structlog = "^22.3.0"
tabulate = "^0.9.0"
typing-extensions = "^4.5.0"
tzlocal = "^5.0.1"
<<<<<<< HEAD
virtualenv = "^20.23.0"
yaspin = "^2.3.0"
=======
uvicorn = {extras = ["standard"], version = "^0.17.6"}
virtualenv = "^20.23.1"
werkzeug = ">=2.1,<=2.1.3"
>>>>>>> e32de516

[tool.poetry.extras]
azure = ["azure-storage-blob", "azure-common", "azure-core"]
gcs = ["google-cloud-storage"]
mssql = ["pymssql"]
s3 = ["boto3"]

[tool.poetry.group.dev.dependencies]
backoff = "^2.1.2"
black = "^23.3.0"
boto3-stubs = {extras = ["essential"], version = "1.26.61"}
bumpversion = "^0.6.0"
colorama = "^0.4.4"
coverage = {extras = ["toml"], version = "^7.2.7"}
freezegun = "^1.2.2"
hypothesis = "^6.70.0"
mock = "^5.0.2"
mypy = "^1.3"
pre-commit = "^2.9.2"
pytest = "^7.3.1"
pytest-aiohttp = "^1.0.4"
pytest-asyncio = "^0.21.0"
pytest-cov = "^4.1.0"
pytest-docker = "^1.0"
pytest-httpserver = "^1.0.6"
pytest-order = "^1.0"
pytest-randomly = "^3.12"
pytest-structlog = "^0.6"
pytest-xdist = "^3.3"
requests-mock = "^1.11.0"
setproctitle = "^1.3" # Used by pytest-xdist to aid with handling resource intensive processes.
sqlalchemy2-stubs = "^0.0.2a32"
types-croniter = "^1.4.0"
types-jsonschema = "^4.17.0.8"
types-psutil = "^5.9.5.15"
types-python-slugify = "^8.0.0.2"
types-pyyaml = "^6.0.12.10"
types-requests = "^2.31.0"
types-tabulate = "^0.9.0.1"

[tool.poetry.scripts]
meltano = "meltano.cli:main"
# The `meltano-cloud` command is equivalent to `meltano cloud`, and is only
# provided so that if someone uses the Meltano Cloud CLI standalone, then
# replaces it with an installation of Meltano, their old scripts that call
# `meltano-cloud` won't break.
meltano-cloud = "meltano.cloud.cli:main"

[tool.black]
line-length = 88

[tool.flakeheaven]
accept_encodings = "utf-8"
baseline = "flakeheaven-baseline"
docstring_style = "google"
doctests = true
enable_extensions = "G"
exclude = [
  ".nox/",
  ".venv",
  "venv",
  "*.md",
  "src/meltano/migrations/",
]
format = "colored"
inline_quotes = "double"
max_complexity = 6
max_imports = 20
max_line_length = 88
show_source = true
statistics = true

[tool.flakeheaven.plugins]
"flake8-*" = [
  "+*",
]
"flake8-isort" = [
  "-*",
]
"flake8-commas" = [
  "-*",
]
"flake8-bandit" = [
  "+*",
  "-S404", # Allow subprocess module to be used
  "-S310", # Allow `urllib.open`
  "-S603", # Allow `subprocess.run(..., shell=False)`
]
"flake8-string-format" = [
  "-P101", # Allow format strings with unindex parameters (because the pyupgrade pre-commit hook enforces their usage)
]
"flake8-rst-docstrings" = [
  "-*",
]
mccabe = [
  "+*",
]
"pep8-naming" = [
  "+*",
  "-N818", # Allow Exceptions to have suffix 'Exception' rather than 'Error'
]
pycodestyle = [
  "+*",
  "-E203", # Let Black put whitespace before :
  "-W503", # Allow for line breaks where Black decides are valid
]
pyflakes = [
  "+*",
]
"wemake-python-styleguide" = [
  "+*",
  "-WPS100",
  "-WPS110", # Allow blacklisted variable names that can be clear enough in method context
  "-WPS111",
  "-WPS112",
  "-WPS115", # Allow upper-case constants in Enum subclasses
  "-WPS201",
  "-WPS202", # Allow many module members
  "-WPS211", # Allow "too many"
  "-WPS212", # Ignore 'too many return statements' - noqa parse inconsistent between py38 vs prior
  "-WPS220",
  "-WPS221",
  "-WPS226",
  "-WPS229",
  "-WPS231",
  "-WPS232",
  "-WPS237",
  "-WPS300", # Allow local folder imports (import .module)
  "-WPS305", # Allow f-strings
  "-WPS306", # Ignore missing base class, required by pyupgrade: https://github.com/asottile/pyupgrade#rewrites-class-declaration
  "-WPS309", # Allow reversed compare order
  "-WPS316",
  "-WPS317", # Allow "incorrect multi-line parameters", since Black forces them to be "incorrect"
  "-WPS324", # Allow inconsistent returns - permitted because of too many false positives
  "-WPS326", # Allow syntax-level (process when first parsed, rather than at every run) string concatenation
  "-WPS332", # Allow assignment expressions (walrus operator :=)
  "-WPS337",
  "-WPS338", # Allow 'incorrect' order of methods in a class
  "-WPS348", # Allow `.` at beginning of line to accommodate Black formatting of multiline chained function calls
  "-WPS352",
  "-WPS354", # Allow consecutive yield expressions
  "-WPS402", # Allow "overuse" of noqa comments.
  "-WPS404",
  "-WPS407",
  "-WPS410", # Allow metadata variable (__all__)
  "-WPS412",
  "-WPS414", # Allow unpacking assignments
  "-WPS420", # Allow `pass` keywords in `except` bodies to prevent falling through to another `except`
  "-WPS429",
  "-WPS430",
  "-WPS431", # Allow nested classes
  "-WPS433",
  "-WPS440", # Allow block variable overlap, e.g. multiple for-loops that use the same name for their loop variables
  "-WPS441", # Allow control variables to be used after their block, because this rule has too many false-positives
  "-WPS454",
  "-WPS458", # Import name collisions - disabled because it raises many false positives
  "-WPS461", # Allow all inline ignores
  "-WPS501",
  "-WPS507",
  "-WPS509", # Allow "incorrect" ternary expressions
  "-WPS528", # Allow iterating over keys in a dict, then using them to access values
  "-WPS529", # Allow use of `dict_object[key]` (i.e. `dict.__getitem__`) instead of `dict.get`
  "-WPS600", # Allow subclassing a builtin, such as 'str' (used for serializable Enums)
  "-WPS602", # Allow using @staticmethod
  "-WPS615", # Allow "unpythonic" getters and setters
]

[tool.flakeheaven.exceptions."*tests/*"]
"flake8-bandit" = [
  "-S101", # Don't warn on use of asserts in tests
]
# Don't require docstrings in tests
"flake8-darglint" = [
  "-DAR101",
  "-DAR201",
  "-DAR301",
]
"flake8-docstrings" = [
  "-D100",
  "-D101",
  "-D102",
  "-D103",
  "-D104",
  "-D105",
  "-D107",
]
"flake8-string-format" = [
  "-P103", # String does contain unindexed parameters
]
"wemake-python-styleguide" = [
  "-WPS114", # Allow underscored number name pattern (e.g. tap_covid_19)
  "-WPS204", # Don't warn on overused expressions in test methods
  "-WPS211", # Don't warn on too many arguments in test methods
  "-WPS210", # Don't warn on too many local variables in test methods
  "-WPS218", # Don't warn on too many `assert` statements in test methods
  "-WPS213", # Found too many expressions
  "-WPS214", # Don't warn on too many methods in test modules
  "-WPS217", # Don't warn about there being too many await expressions
  "-WPS226", # Don't warn on too many string constants in test methods
  "-WPS316", # Context manager with too many assignments
  "-WPS442", # Allow outer scope name shadowing for fixtures
  "-WPS430", # Allow nested functions in test methods
  "-WPS432", # Allow magic numbers
  "-WPS437", # Allow protected attribute usage in test methods
  "-WPS201", # Found module with too many imports
  "-WPS425", # Found boolean non-keyword argument
  "-WPS118", # Found too long name
  "-WPS342", # Avoid false positive for implicit raw strings
]

[tool.flakeheaven.exceptions."!*tests/*"]
"flake8-debugger" = [
  "-T100",
]

[tool.flakeheaven.exceptions."scripts/*"]
"wemake-python-styleguide" = [
  "-WPS421", # Allow for print function calls
]

[tool.flakeheaven.exceptions."*/cli/*"]
"flake8-docstrings" = [
  "-D301", # Allow backslashes in dosctrings
]
"flake8-darglint" = [
  "-*", # Don't require docstrings in click commands
]
"wemake-python-styleguide" = [
  "-WPS210", # Allow many local variables, since these aid in string building
  "-WPS211", # Allow many arguments, since these often represent CLI arguments
  "-WPS213", # Allow many expressions, since string building requires them
  "-WPS216", # Allow many decorators, since `click` uses them to define the CLI
  "-WPS202", # Allow many module members
  "-WPS204", # Allow 'overuse' of expressions (e.g. ctx.obj["-settings"])
]

[tool.flakeheaven.exceptions."src/meltano/migrations/versions/*"]
"flake8-docstrings" = [
  "-D101", # Don't class docstrings in migrations
  "-D103", # Don't require function docstrings in migrations
  "-D400", # Don't require periods in the first lines of dosctrings
]
"pep8-naming" = [
  "-N806", # Allow uppercase variable names
]
"wemake-python-styleguide" = [
  "-WPS102", # Allow module names starting with numbers
  "-WPS118", # Allow long filenames
  "-WPS204", # Allow expression "-overuse"
  "-WPS226", # Allow string constant "-overuse"
  "-WPS432", # Allow "-magic" numbers
]

[tool.flakeheaven.exceptions."src/meltano/core/job/job.py"]
"wemake-python-styleguide" = [
  "-WPS601", # Class attributes can be used as instance attributes in sqlalchemy.declarative model
]

[tool.flakeheaven.exceptions."src/meltano/core/project_files.py"]
"wemake-python-styleguide" = [
  "-WPS226", # Dict manipulation requires lots of string constant references
]

[tool.flakeheaven.exceptions."src/meltano/core/project_init_service.py"]
"wemake-python-styleguide" = [
  "-WPS226", # Found string constant over-use: blue > 3
  "-WPS213", # Found too many expressions: 27 > 9
]

[tool.flakeheaven.exceptions."src/**/__init__.py"]
pyflakes = [
  "-F401", # Allow for using __init__.py to promote imports to the module namespace
]

[tool.flakeheaven.exceptions."tests/**/__init__.py"]
pyflakes = [
  "-F401", # Allow for using __init__.py to promote imports to the module namespace
]
# Don't require docstrings in tests
"flake8-darglint" = [
  "-DAR101",
  "-DAR201",
  "-DAR301",
]
"flake8-docstrings" = [
  "-D100",
  "-D101",
  "-D102",
  "-D103",
  "-D104",
]

[tool.flakeheaven.exceptions."src/meltano/__init__.py"]
"wemake-python-styleguide" = [
  "-WPS412", # Found `__init__.py` module with logic
  "-WPS410", # Found wrong metadata variable
]

[tool.flakeheaven.exceptions."src/meltano/core/block/extract_load.py"]
"wemake-python-styleguide" = [
  "-WPS201", # Found module with too many imports: 21 > 20
]

[tool.flakeheaven.exceptions."src/meltano/core/logging/utils.py"]
"wemake-python-styleguide" = [
  "-WPS100", # Found wrong module name
]

[tool.flakeheaven.exceptions."src/meltano/core/cli_messages.py"]
# Special exceptions for cli magic
"wemake-python-styleguide" = [
  "-WPS114",
  "-WPS360",
]
pycodestyle = [
  "-W291",
  "-W293",
]

[tool.flakeheaven.exceptions."src/meltano/core/settings_store.py"]
"wemake-python-styleguide" = [
  "-WPS204", # Found overused expression: allow settings store implementations to all return vars with the same names
]

[tool.flakeheaven.exceptions."src/meltano/core/utils/__init__.py"]
"flake8-docstrings" = [
  "-D103", # Many of these utility functions are descriptively named and self-documenting
]

[tool.flakeheaven.exceptions."src/meltano/core/state_store/*"]
"wemake-python-styleguide" = [
  "-WPS428", # Ignore ... in ABC
]

[tool.flakeheaven.exceptions."src/meltano/core/state_store/__init__.py"]
"wemake-python-styleguide" = [
  "-WPS320", # Ignore multi-line function annotations
]

[tool.pytest.ini_options]
addopts = "--doctest-modules --order-scope=module -ra -n auto --dist=loadfile"
asyncio_mode = "auto"
log_cli = 1
log_cli_format = "%(message)s"
log_cli_level = "CRITICAL"
log_file = "pytest.log"
log_file_date_format = "%Y-%m-%d %H:%M:%S"
log_file_format = "%(asctime)s [%(levelname)8s] %(message)s (%(filename)s:%(lineno)s)"
log_file_level = "DEBUG"
markers = [
  "backend(type): backend specific test",
  "meta: meta test",
  "concurrent: test requires true concurrency",
  "slow: slow test",
]
testpaths = [
  "tests/",
  "src/cloud-cli/tests/",
]

[tool.coverage.run]
branch = true
concurrency = [
  "multiprocessing",
  "thread",
]
parallel = true
source = [
  "meltano",
  "tests",
]

[tool.coverage.paths]
source = [
  "src/meltano/",
  "**/site-packages/meltano/",
  "**/site-packages/meltano*/meltano/",
]

[tool.coverage.report]
exclude_lines = [
  "pragma: no cover",
  '''if (t\.)?TYPE_CHECKING:''',
  "\\.\\.\\.",
]
precision = 2
show_missing = true
skip_covered = true

[tool.commitizen]
name = "cz_version_bump"
tag_format = "v$major.$minor.$patch$prerelease"
version = "2.19.1"
version_files = [
  "pyproject.toml:^version =",
  "src/cloud-cli/pyproject.toml:^version =",
  "src/meltano/__init__.py:^__version__ =",
]
incremental = false # Disabled until https://github.com/python/mypy/issues/12664 is resolved
files = [
  "src/meltano/",
]
exclude = [
  "src/meltano/migrations/",
]

[tool.mypy]
incremental = false # Disabled until https://github.com/python/mypy/issues/12664 is resolved
files = [
  "src/meltano/",
]
exclude = [
  "src/meltano/migrations/",
]
plugins = [
  "sqlalchemy.ext.mypy.plugin",
]

# The following whitelist is used to allow for incremental adoption
# of MyPy. Modules should be removed from this whitelist as and when
# their respective type errors have been addressed. No new modules
# should be added to this whitelist.
[[tool.mypy.overrides]]
ignore_errors = true
module = [
  "meltano.cli.*",
  # Way too many modules at the root of meltano.core to tackle them all at once  # so listing them individually here.
  "meltano.core.connection_service",
  "meltano.core.db",
  "meltano.core.elt_context",
  "meltano.core.extract_utils",
  "meltano.core.extractor",
  "meltano.core.meltano_invoker",
  "meltano.core.migration_service",
  "meltano.core.models",
  "meltano.core.plugin_discovery_service",
  "meltano.core.plugin_install_service",
  "meltano.core.plugin_invoker",
  "meltano.core.plugin_test_service",
  "meltano.core.project",
  "meltano.core.project_add_service",
  "meltano.core.project_files",
  "meltano.core.project_plugins_service",
  "meltano.core.project_settings_service",
  "meltano.core.select_service",
  "meltano.core.settings_service",
  "meltano.core.settings_store",
  "meltano.core.sqlalchemy",
  "meltano.core.task_sets_service",
  "meltano.core.transform_add_service",
  # Meltano Core submodules
  "meltano.core.behavior.*",
  "meltano.core.block.*",
  "meltano.core.compiler.*",
  "meltano.core.job.*",
  "meltano.core.legacy_tracking.*",
  "meltano.core.logging.job_logging_service",
  "meltano.core.logging.output_logger",
  "meltano.core.logging.utils",
  "meltano.core.m5o.*",
  "meltano.core.plugin.*",
  "meltano.core.runner.*",
  "meltano.core.sql.*",
  "meltano.core.tracking.*",
  "meltano.core.utils.*",
]

[build-system]
requires = ["poetry-core==1.5.0"]
build-backend = "poetry.core.masonry.api"

[tool.ruff]
target-version = "py37"
line-length = 88
exclude = [
  "src/meltano/migrations/*",
]
ignore = [
  "ANN101", # Missing type annotation for `self` in method
  "ANN102", # Missing type annotation for `cls` in class method
  "PT004",  # Add leading underscore to fixtures that do not return anything
  "UP026",  # Replace `mock` import with `unittest.mock` - remove once Python 3.7 support is dropped
]
select = [
  "ARG", # flake8-unused-arguments
  "B",   # flake8-bugbear
  "C4",  # flake8-comprehensions
  "COM", # flake8-commas
  "E",   # pycodestyle (error)
  "F",   # pyflakes
  "I",   # isort
  "ISC", # flake8-implicit-str-concat
  "PT",  # flake8-pytest-style
  "RSE", # flake8-raise
  "SIM", # flake8-simplify
  "TID", # flake8-tidy-imports
  "UP",  # pyupgrade
  "W",   # pycodestyle (warning)
  "TID", # flake8-tidy-imports
]

[tool.ruff.per-file-ignores]
"src/meltano/**/__init__.py" = [
  "F401", # Permit unused imports in `__init__.py` files
]

[tool.ruff.flake8-annotations]
allow-star-arg-any = true
mypy-init-return = true
suppress-dummy-args = true

[tool.ruff.flake8-pytest-style]
parametrize-values-type = "tuple"

[tool.ruff.isort]
known-first-party = ["asserts", "fixtures", "meltano"]
required-imports = ["from __future__ import annotations"]

[tool.ruff.pydocstyle]
convention = "google"

[tool.ruff.flake8-tidy-imports.banned-api]
"meltano.cli.cli.command".msg = "Use `click.command` and `meltano.cli.cli.add_command` instead"
"meltano.cli.cli.group".msg = "Use `click.group` and `meltano.cli.cli.add_command` instead"
"meltano.cloud.cli.base.cloud.command".msg = "Use `click.command` and `cloud.add_command` instead"
"meltano.cloud.cli.base.cloud.group".msg = "Use `click.group` and `cloud.add_command` instead"<|MERGE_RESOLUTION|>--- conflicted
+++ resolved
@@ -83,14 +83,8 @@
 tabulate = "^0.9.0"
 typing-extensions = "^4.5.0"
 tzlocal = "^5.0.1"
-<<<<<<< HEAD
-virtualenv = "^20.23.0"
+virtualenv = "^20.23.1"
 yaspin = "^2.3.0"
-=======
-uvicorn = {extras = ["standard"], version = "^0.17.6"}
-virtualenv = "^20.23.1"
-werkzeug = ">=2.1,<=2.1.3"
->>>>>>> e32de516
 
 [tool.poetry.extras]
 azure = ["azure-storage-blob", "azure-common", "azure-core"]
