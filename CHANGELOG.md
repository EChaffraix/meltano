# CHANGELOG

All notable changes to this project will be documented in this file.
This project adheres to [Semantic Versioning](http://semver.org/) and [Keep a Changelog](http://keepachangelog.com/).

## Unreleased

---

### New

### Changes

- [#987](https://gitlab.com/meltano/meltano/issues/987) Update routing to match labels (verbs vs. nouns) in effort to subtly reinforce action taking vs. solely "thing" management

### Fixes

- [#989](https://gitlab.com/meltano/meltano/issues/989) Fix UI/UX documentation regarding recent removal of `view-header`

<<<<<<< HEAD
=======
### Breaks

>>>>>>> 2aee13c6
## 0.42.0 - (2019-09-16)

---

### New

- [#976](https://gitlab.com/meltano/meltano/issues/976) Route changes will update page title in the web app

### Changes

- [Marketing #48](https://gitlab.com/meltano/meltano-marketing/issues/48) Update newsletter subscription links to redirect to our new newsletter [hosted by Substack](https://meltano.substack.com)

### Fixes

- [#965](https://gitlab.com/meltano/meltano/issues/965) Fix a regression that prevented the Meltano UI to reach the Meltano API when using an external hostname.
- [#986](https://gitlab.com/meltano/meltano/issues/986) Fix an issue where the Orchestration page would not show Airflow even when it was installed.
- [#969](https://gitlab.com/meltano/meltano/issues/969) Fix an issue where the Meltano Analyze connection would not respect the `port` configuration.
- [#964](https://gitlab.com/meltano/meltano/issues/964) Fix copy button overlap issue with top navigation
- [#970](https://gitlab.com/meltano/meltano/issues/970) Fix Meltano's m5o parser and compiler to properly namespace and isolate the definitions of different custom and packaged Topics.

## 0.41.0 - (2019-09-09)

---

### New

- [#579](https://gitlab.com/meltano/meltano/issues/579) Add `meltano schedule list` to show a project's schedules

- [#942](https://gitlab.com/meltano/meltano/issues/942) Add progress bars on various routes to improve UX feedback
- [#779](https://gitlab.com/meltano/meltano/issues/779) Add various UI polish details regarding iconography use, preloading feedback, breadcrumbs, container styling, navigation, and sub-navigation

### Changes

- [#906](https://gitlab.com/meltano/meltano/issues/906) `meltano ui` will now run in `production` per default

- [#942](https://gitlab.com/meltano/meltano/issues/942) Update Analyze Connections UI to match configuration-as-modal pattern for UX consistency regarding configuration
- [#779](https://gitlab.com/meltano/meltano/issues/779) Update all "This feature is queued..." temporary UI buttons to link to the Meltano repo issues page with a contextual search term

## 0.40.0 - (2019-09-04)

---

### New

- [#927](https://gitlab.com/meltano/meltano/issues/927) Document how to manually set up a Meltano Droplet on DigitalOcean

- [#916](https://gitlab.com/meltano/meltano/issues/916) Add Transform step as first-class and adjacent step to Extract and Load
- [#916](https://gitlab.com/meltano/meltano/issues/916) Improve Create Pipeline Schedule default selection UX by leveraging "ELT recents" concept
- [#936](https://gitlab.com/meltano/meltano/issues/936) Add "Refresh Airflow" button in Orchestrate to bypass route change or full-page refresh when iframe doesn't initially inflate as expected (this will likely be automated once the root cause is determined)
- [#899](https://gitlab.com/meltano/meltano/issues/899) Add deep linking improvements to reports and dashboards to better facilitate sharing
- [#899](https://gitlab.com/meltano/meltano/issues/899) Add "Edit" and "Explore" buttons to each report instance displayed in a dashboard to enable editing said report and exploring a fresh and unselected analysis of the same model and design
- [!546](https://gitlab.com/meltano/meltano/merge_requests/546) Add new Advanced Tutorial on how to Load CSV files to Postgres

### Changes

- [#909](https://gitlab.com/meltano/meltano/issues/909) Default names will be generated for Reports and Dashboards
- [#892](https://gitlab.com/meltano/meltano/issues/892) Improve experience for parsing Snowflake URL for ID by showing processing step
- [#935](https://gitlab.com/meltano/meltano/issues/935) Update Entity Selection to be nested in the Extract step so each ELT step is consecutive
- [#886](https://gitlab.com/meltano/meltano/issues/886) Add validation for grouping settings as the next iteration of improved form validation for generated connector settings

### Fixes

- [#931](https://gitlab.com/meltano/meltano/issues/931) Fix Analyze Connections identifier mismatch resulting from recent linting refactor
- [#919](https://gitlab.com/meltano/meltano/issues/919) Fix Airflow iframe automatic UI refresh
- [#937](https://gitlab.com/meltano/meltano/issues/937) Fix Chart.vue prop type error

## 0.39.0 - (2019-08-26)

---

### New

- [#838](https://gitlab.com/meltano/meltano/issues/838) Add indicator for speed run plugins
- [#870](https://gitlab.com/meltano/meltano/issues/870) Add global footer component in docs
- [#871](https://gitlab.com/meltano/meltano/issues/871) Add contributing link in footer of docs
- [#908](https://gitlab.com/meltano/meltano/issues/908) Add auto installation for Airflow Orchestrator for improved UX
- [#912](https://gitlab.com/meltano/meltano/issues/912) Auto run the ELT of a saved Pipeline Schedule by default
- [#907](https://gitlab.com/meltano/meltano/issues/907) Add auto select of "All" for Entities Selection step and removed the performance warning (a future iteration will address the "Recommended" implementation and the display of a resulting performance warning when "All" is selected and "Recommended" ignored)
- [#799](https://gitlab.com/meltano/meltano/issues/799) Standardized code conventions on the frontend and updated related documentation (issues related to further linting enforcement will soon follow)

### Changes

- [#838](https://gitlab.com/meltano/meltano/issues/838) Speed run plugins prioritized to top of the list
- [#896](https://gitlab.com/meltano/meltano/issues/896) Add documentation for how to do patch releases
- [#910](https://gitlab.com/meltano/meltano/issues/910) Update linting rules to enforce better standards for the frontend code base
- [#885](https://gitlab.com/meltano/meltano/issues/885) Add docs for all extractors and loaders
- [#885](https://gitlab.com/meltano/meltano/issues/885) All plugin modal cards show docs text if they have docs
- [#733](https://gitlab.com/meltano/meltano/issues/733) Improve error feedback to be more specific when plugin installation errors occur

### Fixes

- [#923](https://gitlab.com/meltano/meltano/issues/923) Fix contributing release docs merge conflict issue

## 0.38.0 - (2019-08-21)

---

### New

- [#746](https://gitlab.com/meltano/meltano/issues/746) Add CTA to specific dashboard in "Add to Dashboard" sub-UI
- [#746](https://gitlab.com/meltano/meltano/issues/746) Add toast feedback on success, update, or error for schedules, reports, and dashboards
- [#814](https://gitlab.com/meltano/meltano/issues/814) Install Airflow via the Orchestration UI (we may do this in the background automatically in the future)

### Changes

- [#901](https://gitlab.com/meltano/meltano/issues/901) Update entities plugins to be alphabetically sorted for consistency with extractors ordering

### Fixes

- [#746](https://gitlab.com/meltano/meltano/issues/746) Prevent duplicate schedule, report, and dashboard creation if there is an existing item
- [#976](https://gitlab.com/meltano/meltano/issues/900) Fix fallback v976e Route changes will update page title in the web appfor Iso8601 dates/times
- [#903](https://gitlab.com/meltano/meltano/issues/903) Fix columns display issue for the base table in Analyze

### Breaks

## 0.37.2 - (2019-08-19)

---

### Fixes

- [#894](https://gitlab.com/meltano/meltano/issues/894) Fix issue with static asset paths

## 0.37.1 - (2019-08-19)

---

### Fixes

- [#894](https://gitlab.com/meltano/meltano/issues/894) Fix build issues with new Vue CLI 3 build process

## 0.37.0 - (2019-08-19)

---

### New

- [#763](https://gitlab.com/meltano/meltano/issues/763) Add inference to auto install related plugins after a user installs a specific extractor
- [#867](https://gitlab.com/meltano/meltano/issues/867) Add fallback values (if they aren't set in the `discovery.yml`) for `start date`, `start time`, and `end date` for all connectors so the user has potentially one less interaction to make per connector configuration

### Changes

- [#342](https://gitlab.com/meltano/meltano/issues/342) Swap UI app directory "webapp" and upgrade to Vue CLI 3
- [#882](https://gitlab.com/meltano/meltano/issues/882) Update navigation and subnavigation labels to verbs vs. nouns to inspire action and productivity when using the UI
- [#700](https://gitlab.com/meltano/meltano/issues/700) Update documentation to remove "\$" and trim spaces to make CLI command copy/paste easier
- [#878](https://gitlab.com/meltano/meltano/issues/878) Write a [tutorial to help users get started with PostgreSQL](http://www.meltano.com/docs/loaders.html#postgresql-database)
- [#883](https://gitlab.com/meltano/meltano/issues/883) Break Extractors and Loaders sections out in the docs
- [#889](https://gitlab.com/meltano/meltano/issues/889) Allow for githooks to lint on commit
- [#835](https://gitlab.com/meltano/meltano/issues/835) Pipeline name in Schedule creation will have an automatic default

### Fixes

- [#872](https://gitlab.com/meltano/meltano/issues/872) Updated `tap-marketo` and `tap-stripe` to leverage password input type while also improving the input type password fallback
- [#882](https://gitlab.com/meltano/meltano/issues/882) Fix recent minor regression regarding `Dashboard` routing
- [#858](https://gitlab.com/meltano/meltano/issues/858) Fix `job_state` bug so that ELT run status polling can properly resume as expected
- [#890](https://gitlab.com/meltano/meltano/issues/890) Fix implementation of default configuration setting to use less code

## 0.36.0 - (2019-08-12)

---

### New

- [#793](https://gitlab.com/meltano/meltano/issues/793) Add introduction module to Connector Settings to allow for helper text as far as signup and documentation links
- [#796](https://gitlab.com/meltano/meltano/issues/796) Add dropdown option to Connector Settings to allow for more defined UI interactions
- [#802](https://gitlab.com/meltano/meltano/issues/802) Add support for Query Filters over columns that are not selected
- [#855](https://gitlab.com/meltano/meltano/issues/855) Add empty state to Dashboards and cleaned up styling for consistency with Analyze's layout
- [#856](https://gitlab.com/meltano/meltano/issues/856) Add contextual information to the Analyze Connection UI to aid user understanding
- [#800](https://gitlab.com/meltano/meltano/issues/800) Add save success feedback for connectors, entities, and connections
- [#817](https://gitlab.com/meltano/meltano/issues/817) Add [Meltano explainer video](https://www.youtube.com/watch?v=2Glsf89WQ5w) to the front page of Meltano.com

### Changes

- [#794](https://gitlab.com/meltano/meltano/issues/794) Update Snowflake fields to have descriptions and utilize tooltip UI
- [#853](https://gitlab.com/meltano/meltano/issues/853) Improve UX for multi-attribute ordering (wider sub-UI for easier reading, clear drop target, and clearer drag animation for reenforcing sorting interaction)
- [#735](https://gitlab.com/meltano/meltano/issues/735) Update Entities UI to only display entity selection "Configure" CTAs for installed (vs. previously all) extractors
- [#548](https://gitlab.com/meltano/meltano/issues/548) Update Meltano mission, vision and path to v1 on [roadmap page](https://meltano.com/docs/roadmap.html) of Meltano.com
- [#824](https://gitlab.com/meltano/meltano/issues/824) Update `meltano select` to use the unique `tap_stream_id` instead of the `stream` property for filtering streams. This adds support for taps with multiple streams with the same name, like, for example, the ones produced by `tap-postgres` when tables with the same name are defined in different schemas.
- [#842](https://gitlab.com/meltano/meltano/issues/842) Collapse Deployment section in the docs to be under [Installation](http://localhost:8080/docs/installation.html)

### Fixes

- [#855](https://gitlab.com/meltano/meltano/issues/855) Fix bug that duplicated a dashboard's `reportIds` that also prevented immediate UI feedback when reports were toggled (added or removed) from a dashboard via Analyze's "Add to Dashboard" dropdown
- [#851](https://gitlab.com/meltano/meltano/issues/851) Fix report saving and loading to work with filters and sortBy ordering
- [#852](https://gitlab.com/meltano/meltano/issues/852) Update Scheduling UI to have "Run" button at all times vs conditionally to empower users to run one-off ELT pipelines even if Airflow is installed
- [#852](https://gitlab.com/meltano/meltano/issues/852) Update Scheduling UI "Interval" column with CTA to install Airflow while communicating why via tooltip
- [#852](https://gitlab.com/meltano/meltano/issues/852) Fix initial Orchestration page hydration to properly reflect Airflow installation status
- [#831](https://gitlab.com/meltano/meltano/issues/831) Update `meltano elt` to exit with 1 and report dbt's exit code on an error message when dbt exits with a non-zero code.
- [#857](https://gitlab.com/meltano/meltano/issues/857) Update PluginDiscoveryService to use the cached `discovery.yml` when Meltano can not connect to `meltano.com` while trying to fetch a fresh version of the discovery file.
- [#850](https://gitlab.com/meltano/meltano/issues/850) Fix entities response so entities display as expected (as assumed this simple fix was due to our recent interceptor upgrade)
- [#800](https://gitlab.com/meltano/meltano/issues/800) Fix connector and connection settings to display saved settings by default while falling back and setting defaults if applicable

## 0.35.0 - (2019-08-05)

---

### New

- [!781](https://gitlab.com/meltano/meltano/merge_requests/781) Add new Advanced Tutorial on how to use tap-postgres with Meltano
- [#784](https://gitlab.com/meltano/meltano/issues/784) Add multiple attribute ordering with drag and drop ordering in the UI

### Changes

- [#784](https://gitlab.com/meltano/meltano/issues/784) As part of multiple attribute sorting and keeping the attributes and results sub-UIs in sync, we know autorun queries based on user interaction after the initial explicit "Run" button interaction

## 0.34.2 - (2019-08-01)

---

### Fixes

- [#821](https://gitlab.com/meltano/meltano/issues/821) Fix `meltano config` not properly loading settings defined in the `meltano.yml`
- [#841](https://gitlab.com/meltano/meltano/issues/841) Fix a problem when model names were mangled by the API

## 0.34.1 - (2019-07-30)

---

### Fixes

- [#834](https://gitlab.com/meltano/meltano/issues/834) Fixed a problem with the Meltano UI not having the proper API URL set

## 0.34.0 - (2019-07-29)

---

### New

- [#757](https://gitlab.com/meltano/meltano/issues/757) Update 'meltano permissions' to add support for GRANT ALL and FUTURE GRANTS on tables in schemas
- [#760](https://gitlab.com/meltano/meltano/issues/760) Update 'meltano permissions' to add support for granting permissions on VIEWs
- [#812](https://gitlab.com/meltano/meltano/issues/812) `meltano ui` will now stop stale Airflow workers when starting
- [#762](https://gitlab.com/meltano/meltano/issues/762) Added run ELT via the UI (manages multiple and simultaneous runs)
- [#232](https://gitlab.com/meltano/meltano/issues/232) Meltano now bundles Alembic migrations to support graceful database upgrades

### Changes

- [#828](https://gitlab.com/meltano/meltano/issues/828) Docker installation instructions have been dogfooded, clarified, and moved to Installation section
- [#944](https://gitlab.com/meltano/meltano/issues/944) Update the Transform step's default to "Skip"

### Fixes

- [#807](https://gitlab.com/meltano/meltano/issues/807) Fix filter input validation when editing saved filters
- [#822](https://gitlab.com/meltano/meltano/issues/822) Fix pipeline schedule naming via slugify to align with Airflow DAG naming requirements
- [#820](https://gitlab.com/meltano/meltano/issues/820) Fix `meltano select` not properly connecting to the system database
- [#787](https://gitlab.com/meltano/meltano/issues/787) Fix results sorting to support join tables
- [#832](https://gitlab.com/meltano/meltano/issues/832) Fix schedule creation endpoint to return properly typed response (this became an issue as a result of our recent case conversion interceptor)
- [#819](https://gitlab.com/meltano/meltano/issues/819) Running the Meltano UI using gunicorn will properly update the system database

## 0.33.0 - (2019-07-22)

---

### New

- [#788](https://gitlab.com/meltano/meltano/issues/788) Reydrate filters in Analyze UI after loading a saved report containing filters

### Changes

- [#804](https://gitlab.com/meltano/meltano/issues/804) Connection set in the Design view are now persistent by Design

### Fixes

- [#788](https://gitlab.com/meltano/meltano/issues/788) Properly reset the default state of the Analyze UI so stale results aren't displayed during a new analysis
- [!806](https://gitlab.com/meltano/meltano/merge_requests/806) Fix filters editing to prevent input for `is_null` and `is_not_null` while also ensuring edits to existing filter expressions types adhere to the same preventitive input.
- [#582](https://gitlab.com/meltano/meltano/issues/582) Remove the `export` statements in the default `.env` initialized by `meltano init`.
- [#816](https://gitlab.com/meltano/meltano/issues/816) Fix `meltano install` failing when connections where specified in the `meltano.yml`
- [#786](https://gitlab.com/meltano/meltano/issues/786) Fixed an issue with the SQL engine would mixup table names with join/design names
- [#808](https://gitlab.com/meltano/meltano/issues/808) Fix filter aggregate value with enforced number via `getQueryPayloadFromDesign()` as `input type="number"` only informs input keyboards on mobile, and does not enforce the Number type as expected

## 0.32.2 - (2019-07-16)

---

### New

- [#759](https://gitlab.com/meltano/meltano/issues/759) Added filtering functionality to the Analyze UI while additionally cleaning it up from a UI/UX lens

## 0.32.1 - (2019-07-15)

---

### Fixes

- [#792](https://gitlab.com/meltano/meltano/issues/792) Fix an error when trying to schedule an extractor that didn't expose a `start_date`.

## 0.32.0 - (2019-07-15)

---

### New

- [!718](https://gitlab.com/meltano/meltano/merge_requests/718) Add support for filters (WHERE and HAVING clauses) to MeltanoQuery and Meltano's SQL generation engine
- [#748](https://gitlab.com/meltano/meltano/issues/748) Added the `Connections` plugin to move the Analyze connection settings to the system database
- [#748](https://gitlab.com/meltano/meltano/issues/748) Added the `meltano config` command to manipulate a plugin's configuration

### Fixes

[!726](https://gitlab.com/meltano/meltano/merge_requests/726) Fixed InputDateIso8601's default value to align with HTML's expected empty string default

## 0.31.0 - (2019-07-08)

---

### New

- [#766](https://gitlab.com/meltano/meltano/issues/766) Add Codeowners file so that the "approvers" section on MRs is more useful for contributors
- [#750](https://gitlab.com/meltano/meltano/issues/750) Various UX updates (mostly tooltips) to make the configuration UI for scheduling orchestration easier to understand
- [#739](https://gitlab.com/meltano/meltano/issues/739) Updated `discovery.yml` for better consistency of UI order within each connector's settings (authentication -> contextual -> start/end dates). Improved various settings' `kind`, `label`, and `description`. Added a `documentation` prop to provide a documentation link for involved settings (temp until we have better first class support for more complex setting types)

### Fixes

- [#737](https://gitlab.com/meltano/meltano/issues/737) Fixed UI flash for connector settings when installation is complete but `configSettings` has yet to be set
- [#751](https://gitlab.com/meltano/meltano/issues/751) Fixed the Orchestrations view by properly checking if Airflow is installed so the correct directions display to the user

## 0.30.0 - (2019-07-01)

---

### New

- [#736](https://gitlab.com/meltano/meltano/issues/736) Add "Cancel", "Next", and a message to the entities UI when an extractor doesn't support discovery and thus entity selection
- [#730](https://gitlab.com/meltano/meltano/issues/730) Updated Analyze Models page UI with improved content organization so it is easier to use
- [#710](https://gitlab.com/meltano/meltano/issues/710) Updated connector (extractor and loader) settings with specific control type (text, password, email, boolean, and date) per setting, added form validation, and added an inference by default for password and token fields as a protective measure
- [#719](https://gitlab.com/meltano/meltano/issues/719) Added InputDateIso8601.vue component to standardize date inputs in the UI while ensuring the model data remains in Iso8601 format on the frontend.
- [#643](https://gitlab.com/meltano/meltano/issues/643) Updated `minimallyValidated` computeds so that new users are intentionally funneled through the pipelines ELT setup UI (previously they could skip past required steps)
- [#752](https://gitlab.com/meltano/meltano/issues/752) Fix the schedule having no start_date when the extractor didn't expose a `start_date` setting

### Fixes

- [!703](https://gitlab.com/meltano/meltano/merge_requests/703) Fix `ScheduleService` instantiation due to signature refactor

## 0.29.0 - (2019-06-24)

---

### New

- [#724](https://gitlab.com/meltano/meltano/issues/724) Add the `model-gitlab-ultimate` plugin to Meltano. It includes .m5o files for analyzing data available for Gitlab Ultimate or Gitlab.com Gold accounts (e.g. Epics, Epic Issues, etc) fetched using the Gitlab API. Repository used: https://gitlab.com/meltano/model-gitlab-ultimate
- [#723](https://gitlab.com/meltano/meltano/issues/723) Add proper signage and dedicated sub-navigation area in views/pages. Standardized the view -> sub-view markup relationships for consistent layout. Directory refactoring for improved organization.
- [#612](https://gitlab.com/meltano/meltano/issues/612) Move the plugins' configuration to the database, enabling configuration from the UI

### Changes

- [#636](https://gitlab.com/meltano/meltano/issues/636) Refactored connector logo related logic into a ConnectorLogo component for code cleanliness, reusability, and standardization
- [#728](https://gitlab.com/meltano/meltano/issues/728) Change error notification button link to open the bugs issue template

### Fixes

- [#718](https://gitlab.com/meltano/meltano/issues/718) Fix dynamically disabled transforms always running. Transforms can now be dynamically disabled inside a dbt package and Meltano will respect that. It will also respect you and your time.
- [#684](https://gitlab.com/meltano/meltano/issues/684) Enables WAL on SQLite to handle concurrent processes gracefully
- [#732](https://gitlab.com/meltano/meltano/issues/732) Fix plugin installation progress bar that wasn't updating upon installation completion

## 0.28.0 - (2019-06-17)

---

### New

- [!683](https://gitlab.com/meltano/meltano/issues/683) Add `--start-date` to `meltano schedule` to give the control over the catch up logic to the users
- [#651](https://gitlab.com/meltano/meltano/issues/651) Added model installation in the Analyze UI to bypass an otherwise "back to the CLI step"
- [#676](https://gitlab.com/meltano/meltano/issues/676) Add pipeline schedule UI for viewing and saving pipeline schedules for downstream use by Airflow/Orchestration

### Changes

- [#708](https://gitlab.com/meltano/meltano/issues/708) Enable `tap-gitlab` to run using Gitlab Ultimate and Gitlab.com Gold accounts and extract Epics and Epic Issues.
- [#711](https://gitlab.com/meltano/meltano/issues/711) Add new call to action for submitting an issue on docs site
- [#717](https://gitlab.com/meltano/meltano/issues/717) Enable `dbt-tap-gitlab` to run using Gitlab Ultimate and Gitlab.com Gold accounts and generate transformed tables that depend on Epics and Epic Issues.

### Fixes

- [#716](https://gitlab.com/meltano/meltano/issues/716) Fix entities UI so only installed extractors can edit selections
- [#715](https://gitlab.com/meltano/meltano/issues/715) Remove reimport of Bulma in `/orchestration` route to fix borked styling

## 0.27.0 - (2019-06-10)

---

### New

- [!640](https://gitlab.com/meltano/meltano/merge_requests/640) Google Analytics logo addition for recent tap-google-analytics Extractor addition
- [#671](https://gitlab.com/meltano/meltano/issues/671) Add the `tap-google-analytics` transform to Meltano. It is using the dbt package defined in https://gitlab.com/meltano/dbt-tap-google-analytics
- [#672](https://gitlab.com/meltano/meltano/issues/672) Add the `model-google-analytics` plugin to Meltano. It includes .m5o files for analyzing data fetched from the Google Analytics Reporting API. Repository used: https://gitlab.com/meltano/model-google-analytics
- [#687](https://gitlab.com/meltano/meltano/issues/687) Implemented a killswitch to prevent undefined behaviors when a Meltano project is not compatible with the installed `meltano` version

### Fixes

- [#661](https://gitlab.com/meltano/meltano/issues/661) Fixed empty UI for extractors that lack configuration settings by providing feedback message with actionable next steps
- [#663](https://gitlab.com/meltano/meltano/issues/663) Fixed Airflow error when advancing to Orchestration step after installing and saving a Loader configuration
- [#254](https://gitlab.com/meltano/meltano/issues/254) Fixed `meltano init` not working on terminal with cp1252 encoding
- [#254](https://gitlab.com/meltano/meltano/issues/254) Fixed `meltano add/install` crashing on Windows
- [#664](https://gitlab.com/meltano/meltano/issues/664) Minor CSS fix ensuring Airflow UI height is usable (side-effect of recent reparenting)
- [#679](https://gitlab.com/meltano/meltano/issues/679) Fix an issue with `meltano select` emitting duplicate properties when the property used the `anyOf` type
- [#650](https://gitlab.com/meltano/meltano/issues/650) Add `MELTANO_DISABLE_TRACKING` environment variable to disable all tracking
- [#670](https://gitlab.com/meltano/meltano/issues/670) Update tests to not send tracking events

## 0.26.0 - (2019-06-03)

---

### New

- [#603](https://gitlab.com/meltano/meltano/issues/603) `meltano select` now supports raw JSON Schema as a valid Catalog
- [#537](https://gitlab.com/meltano/meltano/issues/537) Add Extractor for Google Analytics (`tap-google-analytics`) to Meltano. It uses the tap defined in https://gitlab.com/meltano/tap-google-analytics/

### Changes

- [#621](https://gitlab.com/meltano/meltano/issues/621) Added new tutorial for tap-gitlab
- [#657](https://gitlab.com/meltano/meltano/issues/657) Update Analyze page to have single purpose views

### Fixes

- [#645](https://gitlab.com/meltano/meltano/issues/645) Fixed confusion around Loader Settings and Analytics DB Connector Settings
- [#580](https://gitlab.com/meltano/meltano/issues/580) Fixed `project_compiler` so the Analyze page can properly display custom topics
- [#658](https://gitlab.com/meltano/meltano/issues/658) Fixed the Analyze page when no models are present
- [#603](https://gitlab.com/meltano/meltano/issues/603) Fix an issue where `meltano select` would incorrectly report properties as excluded
- [#603](https://gitlab.com/meltano/meltano/issues/603) Fix an issue where `meltano select` incorrectly flatten nested properties
- [#553](https://gitlab.com/meltano/meltano/issues/553) Fix an issue where running `meltano select --list` for the first time would incorrectly report properties

### Break

## 0.25.0 - (2019-05-28)

---

### New

- [#586](https://gitlab.com/meltano/meltano/issues/586) `meltano ui` now automatically start Airflow if installed; Airflow UI available at `Orchestration`.
- [#592](https://gitlab.com/meltano/meltano/issues/592) Added baseline UX feedback via toast for uncaught API response errors with a link to "Submit Bug"
- [#642](https://gitlab.com/meltano/meltano/issues/642) Improved UX during extractor plugin installation so settings can be configured _during_ installation as opposed to waiting for the (typically lengthy) install to complete
- [!647](https://gitlab.com/meltano/meltano/merge_requests/647) Added preloader for occasional lengthy extractor loading and added feedback for lengthy entities loading
- [#645](https://gitlab.com/meltano/meltano/issues/645) Added an Analyze landing page to facilitate future sub-UIs including the Analyze database settings; Added proper Loader Settings UI.

### Fixes

- [#645](https://gitlab.com/meltano/meltano/issues/645) Fixed confusion around Loader Settings and Analyze database settings

## 0.24.0 - (2019-05-06)

---

### New

- [#622](https://gitlab.com/meltano/meltano/issues/622) Added ELT flow UI Routes & Deep Linking to advance user through next steps after each step's save condition vs. requiring them to manually click the next step to advance
- [#598](https://gitlab.com/meltano/meltano/issues/598) Updated color and greyscale use in the context of navigation and interactive elements to better communicate UI hierarchy
- [#607](https://gitlab.com/meltano/meltano/issues/607) Add "All/Default/Custom" button bar UI for improved entities selection UX
- [#32](https://gitlab.com/meltano/meltano-marketing/issues/32) Integrate Algolia Search for docs
- [#590](https://gitlab.com/meltano/meltano/issues/590) Add documentation for deploying Meltano in ECS
- [#628](https://gitlab.com/meltano/meltano/issues/628) Add documentation for tap-mongodb
- [!605](https://gitlab.com/meltano/meltano/merge_requests/605) Added tooltips for areas of UI that are WIP for better communication of a feature's status

### Changes

- [375](https://gitlab.com/meltano/meltano/issues/375) Meltano can now run on any host/port

### Fixes

- [#595](https://gitlab.com/meltano/meltano/issues/595) Fix `meltano invoke` not working properly with `dbt`
- [#606](https://gitlab.com/meltano/meltano/issues/606) Fix `SingerRunner.bookmark_state()` to properly handle and store the state output from Targets as defined in the Singer.io Spec.

## 0.23.0 - (2019-04-29)

---

### New

- [#32](https://gitlab.com/meltano/meltano-marketing/issues/32) Integrate Algolia Search for docs

### Changes

- [#522](https://gitlab.com/meltano/meltano/issues/522) Update Carbon tutorial with new instructions and screenshots

## 0.22.0 - (2019-04-24)

---

### New

- [#477](https://gitlab.com/meltano/meltano/issues/477) Add ability for users to sign up for email newsletters
- [!580](https://gitlab.com/meltano/meltano/merge_requests/580) Add sorting to plugins for improved UX, both UI via extractors/loaders/etc. and `meltano discover all` benefit from sorted results
- [!528](https://gitlab.com/meltano/meltano/issues/528) Add documentation for RBAC alpha feature and environment variables

### Changes

- [#588](https://gitlab.com/meltano/meltano/issues/588) Updated core navigation and depth hierarchy styling to facilitate main user flow and improved information architecture
- [#591](https://gitlab.com/meltano/meltano/issues/591) Revert #484: remove `meltano ui` being run outside a Meltano project.
- [#584](https://gitlab.com/meltano/meltano/issues/584) Initial v1 for enabling user to setup ELT linearly through the UI via a guided sequence of steps

### Fixes

- [#600](https://gitlab.com/meltano/meltano/issues/600) Fix a bug with meltano select when the extractor would output an invalid schema
- [#597](https://gitlab.com/meltano/meltano/issues/597) Automatically open the browser when `meltano ui` is run

## 0.21.0 - (2019-04-23)

---

### New

- [#477](https://gitlab.com/meltano/meltano/issues/477) Add ability for users to sign up for email newsletters

### Changes

- [#591](https://gitlab.com/meltano/meltano/issues/591) Revert #484: remove `meltano ui` being run outside a Meltano project.

## 0.20.0 - (2019-04-15)

---

### New

- Add documentation on custom transformations and models. Link to Tutorial: https://www.meltano.com/docs/tutorial.html#advanced-adding-custom-transformations-and-models

## 0.19.1 - (2019-04-10)

---

### New

- [#539](https://gitlab.com/meltano/meltano/issues/539) Add Tutorial for "Using Jupyter Notebooks" with Meltano
- [#534](https://gitlab.com/meltano/meltano/issues/534) Add UI entity selection for a given extractor
- [#520](https://gitlab.com/meltano/meltano/issues/520) Add v1 UI for extractor connector settings
- [#486](https://gitlab.com/meltano/meltano/issues/486) Add the `model-gitlab` plugin to Meltano. It includes .m5o files for analyzing data fetched using the Gitlab API. Repository used: https://gitlab.com/meltano/model-gitlab
- [#500](https://gitlab.com/meltano/meltano/issues/500) Add the `model-stripe` plugin to Meltano. It includes .m5o files for analyzing data fetched using the Stripe API. Repository used: https://gitlab.com/meltano/model-stripe
- [#440](https://gitlab.com/meltano/meltano/issues/440) Add the `model-zuora` plugin to Meltano. It includes .m5o files for analyzing data fetched using the Zuora API. Repository used: https://gitlab.com/meltano/model-zuora
- [#541](https://gitlab.com/meltano/meltano/issues/541) Add a 404 page for missing routes on the web app

### Fixes

- [#576](https://gitlab.com/meltano/meltano/issues/576) Fix switching between designs now works
- [#555](https://gitlab.com/meltano/meltano/issues/555) Fix `meltano discover` improperly displaying plugins
- [#530](https://gitlab.com/meltano/meltano/issues/530) Fix query generation for star schemas
- [#575](https://gitlab.com/meltano/meltano/issues/575) Move Airflow configuration to .meltano/run/airflow
- [#571](https://gitlab.com/meltano/meltano/issues/571) Fix various routing and API endpoint issues related to recent `projects` addition

## 0.19.0 - (2019-04-08)

---

### New

- [#513](https://gitlab.com/meltano/meltano/issues/513) Added initial e2e tests for the UI
- [#431](https://gitlab.com/meltano/meltano/issues/431) Add the `tap-zendesk` transform to Meltano. It is using the dbt package defined in https://gitlab.com/meltano/dbt-tap-zendesk
- [484](https://gitlab.com/meltano/meltano/issues/484) Updated `meltano ui` to automatically launch the UI, and projects from the UI (previously only an option in the CLI)
- [#327](https://gitlab.com/meltano/meltano/issues/327) Add `meltano add --custom` switch to enable integration of custom plugins
- [#540](https://gitlab.com/meltano/meltano/issues/540) Add CHANGELOG link in intro section of the docs
- [#431](https://gitlab.com/meltano/meltano/issues/431) Add the `model-zendesk` plugin to Meltano. It includes .m5o files for analyzing data fetched using the Zendesk API. Repository used: https://gitlab.com/meltano/model-zendesk
- [!544](https://gitlab.com/meltano/meltano/merge_requests/544) Add support for extracting data from CSV files by adding [tap-csv](https://gitlab.com/meltano/tap-csv) to Meltano
- [#514](https://gitlab.com/meltano/meltano/issues/514) Add 'airflow' orchestrators plugin to enable scheduling
- Add the `tap-zuora` transform to Meltano. It is using the dbt package defined in https://gitlab.com/meltano/dbt-tap-zuora

### Changes

- [#455](https://gitlab.com/meltano/meltano/issues/455) Add documentation about `target-snowflake`

### Fixes

- [#507](https://gitlab.com/meltano/meltano/issues/507) Ensure design name and table name don't need to match so multiple designs can leverage a single base table
- [#551](https://gitlab.com/meltano/meltano/issues/551) Fix HDA queries generated when an attribute is used both as a column and as an aggregate.
- [#559](https://gitlab.com/meltano/meltano/issues/559) Add support for running custom transforms for taps without default dbt transforms.

## 0.18.0 - (2019-04-02)

---

### New

- [#432](https://gitlab.com/meltano/meltano/issues/432) Add the `tap-zuora` transform to Meltano. It is using the dbt package defined in https://gitlab.com/meltano/dbt-tap-zuora

### Changes

- Remove Snowflake references from advanced tutorial.
- [#2 dbt-tap-zuora](https://gitlab.com/meltano/dbt-tap-zuora/issues/2) Remove custom SFDC related attributes from Zuora Account and Subscription Models
- Update [Contributing - Code Style](https://meltano.com/docs/contributing.html#code-style) documentation to including **pycache** troubleshooting

### Fixes

- [#529](https://gitlab.com/meltano/meltano/issues/529) Resolve "SFDC Tutorial - ELT Fails due to invalid schema.yml" by [#4 dbt-tap-salesforce](https://gitlab.com/meltano/dbt-tap-salesforce/issues/4) removing the schema.yml files from the dbt models for tap-salesforce.
- [#502](https://gitlab.com/meltano/meltano/issues/502) Fix the situation where an m5o has no joins, the design still will work.

## 0.17.0 - (2019-03-25)

---

### New

- [#485](https://gitlab.com/meltano/meltano/issues/485) Added various UI unit tests to the Analyze page
- [#370](https://gitlab.com/meltano/meltano/issues/370) Enabled authorization using role-based access control for Designs and Reports

### Changes

- [#283](https://gitlab.com/meltano/meltano/issues/283) Silence pip's output when there is not error
- [#468](https://gitlab.com/meltano/meltano/issues/468) Added reminder in docs regarding the need for `source venv/bin/activate` in various situations and added minor copy updates

### Fixes

- [#433](https://gitlab.com/meltano/meltano/issues/433) Add the `sandbox` configuration to `tap-zuora`.
- [#501](https://gitlab.com/meltano/meltano/issues/501) Fix `meltano ui` crashing when the OS ran out of file watcher.
- [#510](https://gitlab.com/meltano/meltano/issues/510) Fix an issue when finding the current Meltano project in a multi-threaded environment.
- [#494](https://gitlab.com/meltano/meltano/issues/494) Improved documentation around tutorials and Meltano requirements
- [#492](https://gitlab.com/meltano/meltano/issues/492) A few small contextual additions to help streamline the release process
- [#503](https://gitlab.com/meltano/meltano/issues/503) Fix a frontend sorting issue so the backend can properly generate an up-to-date query

## 0.16.0 - (2019-03-18)

---

### New

- Add support for extracting data from Gitlab through the updated tap-gitlab (https://gitlab.com/meltano/tap-gitlab)
- Add the `tap-gitlab` transform to Meltano. It is using the dbt package defined in https://gitlab.com/meltano/dbt-tap-gitlab
- Add "Copy to Clipboard" functionality to code block snippets in the documentation
- Add the `tap-stripe` transform to Meltano. It is using the dbt package defined in https://gitlab.com/meltano/dbt-tap-stripe
- Add new command `meltano add model [name_of_model]`
- Add models to the available plugins

### Changes

- Various documentation [installation and tutorial improvements](https://gitlab.com/meltano/meltano/issues/467#note_149858308)
- Added troubleshooting button to help users add context to a pre-filled bug issue

### Fixes

- Fix the API database being mislocated
- Replaced the stale Meltano UI example image in the Carbon Emissions tutorial
- 473: Fix the docker image (meltano/meltano) from failing to expose the API

## 0.15.1 - (2019-03-12)

---

### Fixes

- locks down dependencies for issues with sqlalchemy snowflake connector

## 0.15.0 - (2019-03-11)

---

### New

- Add Salesforce Tutorial to the docs
- Add documentation for the permissions command
- Add tracking for the `meltano ui` command

### Fixes

- Updated analytics to properly recognize SPA route changes as pageview changes

## 0.14.0 - (2019-03-04)

---

### New

- Update stages table style in docs
- Add custom transforms and models tutorial to the docs

### Changes

- Add api/v1 to every route
- Update DbtService to always include the my_meltano_project model when transform runs

### Fixes

- Resolved duplicate display issue of Dashboards and Reports on the Files page
- Removed legacy `carbon.dashboard.m5o` (regression from merge)
- Updated dashboards and reports to use UI-friendly name vs slugified name
- Fix minor clipped display issue of right panel on `/settings/database`
- Fix minor display spacing in left panel of Settings
- Fix dashboard page to properly display a previously active dashboard's updated reports
- Fix pre-selected selections for join aggregates when loading a report
- Fix charts to display multiple aggregates (v1)
- Fix 404 errors when refreshing the frontend
- Fix a regression where the Topics would not be shown in the Files page

## 0.13.0 - (2019-02-25)

---

### New

- Add the `tap-salesforce` transform to Meltano. It is using the dbt package defined in https://gitlab.com/meltano/dbt-tap-salesforce
- Add m5o model and tables for tap-salesforce
- Updated the deep-link icon (for Dashboards/Reports on the Files page)

### Changes

- Polished the RBAC view, making it clearer the feature is experimental.
- Rename "Models" to "Topics"
- Use the current connection's schema when generating queries at run time for Postgres Connections.
- Add support for multiple Aggregates over the same attribute when generating HDA queries.

## 0.12.0 - (2019-02-21)

---

### New

- UI cleanup across routes (Analyze focus) and baseline polish to mitigate "that looks off comments"
- Update installation and contributing docs
- Meltano implement role-based access control - [!368](https://gitlab.com/meltano/meltano/merge_requests/368)
- Add version CLI commands for checking current Meltano version
- Add deep linking to dashboards
- Add deep linking to reports

### Fixes

- Fixed a problem when environment variables where used as default values for the CLI - [!390](https://gitlab.com/meltano/meltano/merge_requests/390)
- Fixed dashboards initial load issue due to legacy (and empty) `carbon.dashboard.m5o` file
- New standardized approach for `.m5o` id generation (will need to remove any dashboard.m5o and report.m5o)

## 0.11.0 - (2019-02-19)

---

### New

- Update installation and contributing docs
- Add support for generating Hyper Dimensional Aggregates (HDA)
- Add internal Meltano classes for representing and managing Designs, Table, Column, Aggregate, Definitions, and Query definitions

### Changes

- Move core functionality out of `api/controllers` to `/core/m5o` (for m5o and m5oc management) and `/core/sql` (for anything related to sql generation)

### Fixes

- Fixed a problem when environment variables where used as default values for the CLI - [!390](https://gitlab.com/meltano/meltano/merge_requests/390)

## 0.10.0 - (2019-02-12)

---

### New

- Add gunicorn support for Meltano UI as a WSGI application - [!377](https://gitlab.com/meltano/meltano/merge_requests/377)
- Meltano will now generate the minimal joins when building SQL queries - [!382](https://gitlab.com/meltano/meltano/merge_requests/382)

### Changes

- Add analytics to authentication page
- Meltano will now use SQLite for the job log. See https://meltano.com/docs/architecture.html#job-logging for more details.
- Removed manual `source .env` step in favor of it running automatically

### Fixes

- Meltano will correctly source the `.env`
- fixed charts to render as previously they were blank
- Fixed Analyze button groupd CSS to align as a single row

### Breaks

- Meltano will now use SQLite for the job log. See https://meltano.com/docs/architecture.html#job-logging for more details.
- URL routing updates ('/model' to '/files', removed currently unused '/extract', '/load', '/transform' and '/project/new')

## 0.9.0 - (2019-02-05)

---

### New

- add ability to save reports
- add ability to update an active report during analysis
- add ability to load reports
- add dashboards page and related add/remove report functionality

### Changes

- Generate default `Meltano UI` connection for the `meltano.db` SQLite DB when a new project is created with `meltano init`
- updated main navigation to Files, Analysis, and Dashboards
- Update the `meltano permissions grant` command to fetch the existing permissions from the Snowflake server and only return sql commands for permissions not already assigned
- Add `--diff` option to the `meltano permissions grant` command to get a full diff with the permissions already assigned and new ones that must be assigned

### Fixes

- Entry model definition correctly defines `region_id`.
- Updated the Fundamentals documentation section regarding reports
- Fixed Files page for empty state of Dashboards and Reports
- Fixed Analyze page's left column to accurately preselect columns and aggregates after loading a report

## 0.8.0 - (2019-01-29)

---

### New

- Add tracking of anonymous `meltano cli` usage stats to Meltano's Google Analytics Account
- Add `project_config.yml` to all meltano projects to store concent for anonymous usage tracking and the project's UUID

### Changes

- Add `--no_usage_stats` option to `meltano init <project_name>` to allow users to opt-out from anonymous usage stats tracking
- Bundled Meltano models are now SQLite compatible.

## 0.7.0 - (2019-01-22)

---

### New

- Added basic authentication support for meltano ui.
- Meltano will now automatically source the .env
- Updated docs with `.m5o` authoring requirements and examples
- add support for timeframes in tables
- add basic analytics to understand usage
- add disabled UI for the lack of timeframes support in sqlite
- update Results vs. SQL UI focus based on a results response or query update respectively

### Changes

- Meltano will now discover components based on `https://meltano.com/discovery.yml`
- sample designs are now packaged with meltano

### Fixes

- Updated mobile menu to work as expected
- Updated tutorial docs with improved CLI commands and fixed the host setting to `localhost`

## 0.6.1 - (2019-01-15)

---

## 0.6.0 - (2019-01-15)

---

### New

- add new command `meltano add transform [name_of_dbt_transformation]`
- add transforms to the available plugins

### Changes

- Auto install missing plugins when `meltano elt` runs
- Terminology updates for simpler understanding

### Fixes

- Edit links on the bottom of doc pages are working now

### Breaks

- Updated docs tutorial bullet regarding inaccurate "Validate" button

## 0.5.0 - (2019-01-09)

---

### New

- ensure `meltano init <project-name>` runs on windows
- settings ui now provides sqlite-specific controls for sqlite dialect
- add `target-sqlite` to available loaders for meltano projects
- add new command `meltano add transformer [name_of_plugin]`
- add transformers (dbt) to the available plugins

### Changes

- extractors and loaders are arguments in the elt command instead of options
- `meltano www` is now `meltano ui`
- remove dbt installation from `meltano init`
- move everything dbt related under `transform/`
- update `meltano elt` to not run transforms by default
- update `meltano elt` to auto generate the job_id (job_id has been converted to an optional argument)

### Fixes

- left joins now work correctly in analyze.
- fixed broken sql toggles in analyze view
- fixed sql output based on sql toggles in analyze view

## 0.4.0 - (2019-01-03)

---

### New

- add Using Superset with Meltano documentation

## 0.3.3 - (2018-12-21)

---

## 0.3.2 - (2018-12-21)

---

## 0.3.1 - (2018-12-21)

---

### Changes

- add default models for 'tap-carbon-intensity'.
- Meltano Analyze is now part of the package.
- removes database dependency from Meltano Analyze and uses .ma files
- update the error message when using Meltano from outside a project - [!238](https://gitlab.com/meltano/meltano/merge_requests/238)

## 0.3.0 - (2018-12-18)

---

### New

- updated Settings view so each database connection can be independently disconnected
- add `meltano select` to manage what is extracted by a tap.

### Changes

- documentation site will utilize a new static site generation tool called VuePress

- meltano.com will be deployed from the meltano repo

### Fixes

- model dropdown now updates when updating database (no longer requires page refresh)
- prevent model duplication that previously occurred after subsequent "Update Database" clicks

## 0.2.2 - (2018-12-11)

---

### Changes

- documentation site will utilize a new static site generation tool called VuePress
- first iteration of joins (working on a small scale)

## 0.2.1 - (2018-12-06)

---

### Fixes

- resolve version conflict for `idna==2.7`
- fix the `discover` command in the docker images
- fix the `add` command in the docker images
- fix module not found for meltano.core.permissions.utils

## 0.2.0 - (2018-12-04)

---

### New

- add `meltano permissions grant` command for generating permission queries for Postgres and Snowflake - [!90](https://gitlab.com/meltano/meltano/merge_requests/90)
- add 'tap-stripe' to the discovery

### Changes

- demo with [carbon intensity](https://gitlab.com/meltano/tap-carbon-intensity), no API keys needed
- .ma file extension WIP as alternative to lkml

### Fixes

- fix order in Meltano Analyze

## 0.1.4 - (2018-11-27)

### Fixes

- add default values for the 'www' command - [!185](https://gitlab.com/meltano/meltano/merge_requests/185)
- add CHANGELOG.md
- fix a problem with autodiscovery on taps - [!180](https://gitlab.com/meltano/meltano/merge_requests/180)

### Changes

- move the 'api' extra package into the default package
- add 'tap-fastly' to the discovery

---

## 0.1.3

### Changes

- remove `setuptools>=40` dependency
- `meltano` CLI is now in the `meltano` package

## 0.1.2

### Fixes

- target output state is now saved asynchronously

## 0.1.1

### Changes

- initial release<|MERGE_RESOLUTION|>--- conflicted
+++ resolved
@@ -17,11 +17,9 @@
 
 - [#989](https://gitlab.com/meltano/meltano/issues/989) Fix UI/UX documentation regarding recent removal of `view-header`
 
-<<<<<<< HEAD
-=======
 ### Breaks
 
->>>>>>> 2aee13c6
+
 ## 0.42.0 - (2019-09-16)
 
 ---
