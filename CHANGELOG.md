--- conflicted
+++ resolved
@@ -20,11 +20,8 @@
 
 - [#1430](https://gitlab.com/meltano/meltano/issues/1430) Fix the state not stored for pipelines when Transforms run
 
-<<<<<<< HEAD
 ### Breaks
 
-=======
->>>>>>> b1180ae5
 ## 1.14.1 - (2020-01-06)
 
 ---
