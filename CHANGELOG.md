--- conflicted
+++ resolved
@@ -30,11 +30,8 @@
 ### Fixes
 
 - [#1004](https://gitlab.com/meltano/meltano/issues/1004) Fix error when deselecting last attribute in Analyze
-<<<<<<< HEAD
 - [#1048](https://gitlab.com/meltano/meltano/issues/1048) Fix various actions that should have been mutations and did minor code convention cleanup
-=======
 - [#1063](https://gitlab.com/meltano/meltano/issues/1063) Fix the "Explore" button link in Dashboards to properly account for the `namespace`
->>>>>>> 95aeeb46
 
 ### Breaks
 
@@ -49,10 +46,7 @@
 
 - [#1014](https://gitlab.com/meltano/meltano/issues/1014) Meltano now logs all output from each `meltano elt` run in a log file that uses the unique job*id of the run. It can be found in `.meltano/run/logs/elt*{job_id}.log`.
 - [#1014](https://gitlab.com/meltano/meltano/issues/1014) Meltano now logs all output from each `meltano elt` run in a log file that uses the unique job*id of the run. It can be found in `.meltano/run/logs/elt*{job_id}.log`.
-<<<<<<< HEAD
 - [#1014](https://gitlab.com/meltano/meltano/issues/1014) Meltano now logs all output from each `meltano elt` run in a log file that uses the unique `job_id` of the run. It can be found in `.meltano/run/logs/elt*{job_id}.log`.
-=======
->>>>>>> 95aeeb46
 - [#955](https://gitlab.com/meltano/meltano/issues/955) Establish baseline for demo day and how they should be run
 
 ### Changes
