--- conflicted
+++ resolved
@@ -20,11 +20,8 @@
 
 - [#1122](https://gitlab.com/meltano/meltano/issues/1122) `meltano elt` will now properly run when using `target-snowflake`.
 
-<<<<<<< HEAD
 ### Breaks
 
-=======
->>>>>>> 6f30d9b3
 ## 1.1.0 - (2019-10-16)
 
 ---
@@ -56,11 +53,8 @@
 - [#1112](https://gitlab.com/meltano/meltano/issues/1112) Fix the "Run" button to improve UX by properly reflecting the running state for auto-running queries
 - [#1023](https://gitlab.com/meltano/meltano/issues/1023) Fix last vuex mutation warning with editable `localConfiguration` clone approach
 
-<<<<<<< HEAD
-
-
-=======
->>>>>>> 6f30d9b3
+
+
 ## 1.0.1 - (2019-10-07)
 
 ---
