# CHANGELOG

All notable changes to this project will be documented in this file.
This project adheres to [Semantic Versioning](http://semver.org/) and [Keep a Changelog](http://keepachangelog.com/).



## Unreleased
---

### New
<<<<<<< HEAD
* [#763](https://gitlab.com/meltano/meltano/issues/763) Add inference to auto install related plugins after a user installs a specific extractor
=======
* [#867](https://gitlab.com/meltano/meltano/issues/867) Add fallback values (if they aren't set in the `discovery.yml`) for `start date`, `start time`, and `end date` for all connectors so the user has potentially one less interaction to make per connector configuration
>>>>>>> b28aa159

### Changes
* [#342](https://gitlab.com/meltano/meltano/issues/342) Swap UI app directory "webapp" and upgrade to Vue CLI 3
* [#882](https://gitlab.com/meltano/meltano/issues/882) Update navigation and subnavigation labels to verbs vs. nouns to inspire action and productivity when using the UI

### Fixes
* [#872](https://gitlab.com/meltano/meltano/issues/872) Updated `tap-marketo` and `tap-stripe` to leverage password input type while also improving the input type password fallback
* [#882](https://gitlab.com/meltano/meltano/issues/882) Fix recent minor regression regarding `Dashboard` routing

### Breaks


## 0.36.0 - (2019-08-12)
---

### New
* [#793](https://gitlab.com/meltano/meltano/issues/793) Add introduction module to Connector Settings to allow for helper text as far as signup and documentation links
* [#796](https://gitlab.com/meltano/meltano/issues/796) Add dropdown option to Connector Settings to allow for more defined UI interactions
* [#802](https://gitlab.com/meltano/meltano/issues/802) Add support for Query Filters over columns that are not selected
* [#855](https://gitlab.com/meltano/meltano/issues/855) Add empty state to Dashboards and cleaned up styling for consistency with Analyze's layout
* [#856](https://gitlab.com/meltano/meltano/issues/856) Add contextual information to the Analyze Connection UI to aid user understanding
* [#800](https://gitlab.com/meltano/meltano/issues/800) Add save success feedback for connectors, entities, and connections
* [#817](https://gitlab.com/meltano/meltano/issues/817) Add [Meltano explainer video](https://www.youtube.com/watch?v=2Glsf89WQ5w) to the front page of Meltano.com

### Changes
* [#794](https://gitlab.com/meltano/meltano/issues/794) Update Snowflake fields to have descriptions and utilize tooltip UI
* [#853](https://gitlab.com/meltano/meltano/issues/853) Improve UX for multi-attribute ordering (wider sub-UI for easier reading, clear drop target, and clearer drag animation for reenforcing sorting interaction)
* [#735](https://gitlab.com/meltano/meltano/issues/735) Update Entities UI to only display entity selection "Configure" CTAs for installed (vs. previously all) extractors
* [#548](https://gitlab.com/meltano/meltano/issues/548) Update Meltano mission, vision and path to v1 on [roadmap page](https://meltano.com/docs/roadmap.html) of Meltano.com
* [#824](https://gitlab.com/meltano/meltano/issues/824) Update `meltano select` to use the unique `tap_stream_id` instead of the `stream` property for filtering streams. This adds support for taps with multiple streams with the same name, like, for example, the ones produced by `tap-postgres` when tables with the same name are defined in different schemas.
* [#842](https://gitlab.com/meltano/meltano/issues/842) Collapse Deployment section in the docs to be under [Installation](http://localhost:8080/docs/installation.html)

### Fixes
* [#855](https://gitlab.com/meltano/meltano/issues/855) Fix bug that duplicated a dashboard's `reportIds` that also prevented immediate UI feedback when reports were toggled (added or removed) from a dashboard via Analyze's "Add to Dashboard" dropdown
* [#851](https://gitlab.com/meltano/meltano/issues/851) Fix report saving and loading to work with filters and sortBy ordering
* [#852](https://gitlab.com/meltano/meltano/issues/852) Update Scheduling UI to have "Run" button at all times vs conditionally to empower users to run one-off ELT pipelines even if Airflow is installed
* [#852](https://gitlab.com/meltano/meltano/issues/852) Update Scheduling UI "Interval" column with CTA to install Airflow while communicating why via tooltip
* [#852](https://gitlab.com/meltano/meltano/issues/852) Fix initial Orchestration page hydration to properly reflect Airflow installation status
* [#831](https://gitlab.com/meltano/meltano/issues/831) Update `meltano elt` to exit with 1 and report dbt's exit code on an error message when dbt exits with a non-zero code.
* [#857](https://gitlab.com/meltano/meltano/issues/857) Update PluginDiscoveryService to use the cached `discovery.yml` when Meltano can not connect to `meltano.com` while trying to fetch a fresh version of the discovery file.
* [#850](https://gitlab.com/meltano/meltano/issues/850) Fix entities response so entities display as expected (as assumed this simple fix was due to our recent interceptor upgrade)
* [#800](https://gitlab.com/meltano/meltano/issues/800) Fix connector and connection settings to display saved settings by default while falling back and setting defaults if applicable


## 0.35.0 - (2019-08-05)
---

### New
* [!781](https://gitlab.com/meltano/meltano/merge_requests/781) Add new Advanced Tutorial on how to use tap-postgres with Meltano
* [#784](https://gitlab.com/meltano/meltano/issues/784) Add multiple attribute ordering with drag and drop ordering in the UI

### Changes
* [#784](https://gitlab.com/meltano/meltano/issues/784) As part of multiple attribute sorting and keeping the attributes and results sub-UIs in sync, we know autorun queries based on user interaction after the initial explicit "Run" button interaction


## 0.34.2 - (2019-08-01)
---

### Fixes
* [#821](https://gitlab.com/meltano/meltano/issues/821) Fix `meltano config` not properly loading settings defined in the `meltano.yml`
* [#841](https://gitlab.com/meltano/meltano/issues/841) Fix a problem when model names were mangled by the API


## 0.34.1 - (2019-07-30)
---

### Fixes
* [#834](https://gitlab.com/meltano/meltano/issues/834) Fixed a problem with the Meltano UI not having the proper API URL set


## 0.34.0 - (2019-07-29)
---

### New
* [#757](https://gitlab.com/meltano/meltano/issues/757) Update 'meltano permissions' to add support for GRANT ALL and FUTURE GRANTS on tables in schemas
* [#760](https://gitlab.com/meltano/meltano/issues/760) Update 'meltano permissions' to add support for granting permissions on VIEWs
* [#812](https://gitlab.com/meltano/meltano/issues/812) `meltano ui` will now stop stale Airflow workers when starting
* [#762](https://gitlab.com/meltano/meltano/issues/762) Added run ELT via the UI (manages multiple and simultaneous runs)
* [#232](https://gitlab.com/meltano/meltano/issues/232) Meltano now bundles Alembic migrations to support graceful database upgrades

### Changes
* [#828](https://gitlab.com/meltano/meltano/issues/828) Docker installation instructions have been dogfooded, clarified, and moved to Installation section

### Fixes
* [#807](https://gitlab.com/meltano/meltano/issues/807) Fix filter input validation when editing saved filters
* [#822](https://gitlab.com/meltano/meltano/issues/822) Fix pipeline schedule naming via slugify to align with Airflow DAG naming requirements
* [#820](https://gitlab.com/meltano/meltano/issues/820) Fix `meltano select` not properly connecting to the system database
* [#787](https://gitlab.com/meltano/meltano/issues/787) Fix results sorting to support join tables
* [#832](https://gitlab.com/meltano/meltano/issues/832) Fix schedule creation endpoint to return properly typed response (this became an issue as a result of our recent case conversion interceptor)
* [#819](https://gitlab.com/meltano/meltano/issues/819) Running the Meltano UI using gunicorn will properly update the system database


## 0.33.0 - (2019-07-22)
---

### New
* [#788](https://gitlab.com/meltano/meltano/issues/788) Reydrate filters in Analyze UI after loading a saved report containing filters

### Changes
* [#804](https://gitlab.com/meltano/meltano/issues/804) Connection set in the Design view are now persistent by Design

### Fixes
* [#788](https://gitlab.com/meltano/meltano/issues/788) Properly reset the default state of the Analyze UI so stale results aren't displayed during a new analysis
* [!806](https://gitlab.com/meltano/meltano/merge_requests/806) Fix filters editing to prevent input for `is_null` and `is_not_null` while also ensuring edits to existing filter expressions types adhere to the same preventitive input.
* [#582](https://gitlab.com/meltano/meltano/issues/582) Remove the `export` statements in the default `.env` initialized by `meltano init`.
* [#816](https://gitlab.com/meltano/meltano/issues/816) Fix `meltano install` failing when connections where specified in the `meltano.yml`
* [#786](https://gitlab.com/meltano/meltano/issues/786) Fixed an issue with the SQL engine would mixup table names with join/design names
* [#808](https://gitlab.com/meltano/meltano/issues/808) Fix filter aggregate value with enforced number via `getQueryPayloadFromDesign()` as `input type="number"` only informs input keyboards on mobile, and does not enforce the Number type as expected


## 0.32.2 - (2019-07-16)
---

### New
* [#759](https://gitlab.com/meltano/meltano/issues/759) Added filtering functionality to the Analyze UI while additionally cleaning it up from a UI/UX lens

## 0.32.1 - (2019-07-15)
---

### Fixes
* [#792](https://gitlab.com/meltano/meltano/issues/792) Fix an error when trying to schedule an extractor that didn't expose a `start_date`.


## 0.32.0 - (2019-07-15)
---

### New
* [!718](https://gitlab.com/meltano/meltano/merge_requests/718) Add support for filters (WHERE and HAVING clauses) to MeltanoQuery and Meltano's SQL generation engine
* [#748](https://gitlab.com/meltano/meltano/issues/748) Added the `Connections` plugin to move the Analyze connection settings to the system database
* [#748](https://gitlab.com/meltano/meltano/issues/748) Added the `meltano config` command to manipulate a plugin's configuration


### Fixes
[!726](https://gitlab.com/meltano/meltano/merge_requests/726) Fixed InputDateIso8601's default value to align with HTML's expected empty string default


## 0.31.0 - (2019-07-08)
---

### New
* [#766](https://gitlab.com/meltano/meltano/issues/766) Add Codeowners file so that the "approvers" section on MRs is more useful for contributors
* [#750](https://gitlab.com/meltano/meltano/issues/750) Various UX updates (mostly tooltips) to make the configuration UI for scheduling orchestration easier to understand
* [#739](https://gitlab.com/meltano/meltano/issues/739) Updated `discovery.yml` for better consistency of UI order within each connector's settings (authentication -> contextual -> start/end dates). Improved various settings' `kind`, `label`, and `description`. Added a `documentation` prop to provide a documentation link for involved settings (temp until we have better first class support for more complex setting types)


### Fixes
* [#737](https://gitlab.com/meltano/meltano/issues/737) Fixed UI flash for connector settings when installation is complete but `configSettings` has yet to be set
* [#751](https://gitlab.com/meltano/meltano/issues/751) Fixed the Orchestrations view by properly checking if Airflow is installed so the correct directions display to the user


## 0.30.0 - (2019-07-01)
---

### New
* [#736](https://gitlab.com/meltano/meltano/issues/736) Add "Cancel", "Next", and a message to the entities UI when an extractor doesn't support discovery and thus entity selection
* [#730](https://gitlab.com/meltano/meltano/issues/730) Updated Analyze Models page UI with improved content organization so it is easier to use
* [#710](https://gitlab.com/meltano/meltano/issues/710) Updated connector (extractor and loader) settings with specific control type (text, password, email, boolean, and date) per setting, added form validation, and added an inference by default for password and token fields as a protective measure
* [#719](https://gitlab.com/meltano/meltano/issues/719) Added InputDateIso8601.vue component to standardize date inputs in the UI while ensuring the model data remains in Iso8601 format on the frontend.
* [#643](https://gitlab.com/meltano/meltano/issues/643) Updated `minimallyValidated` computeds so that new users are intentionally funneled through the pipelines ELT setup UI (previously they could skip past required steps)
* [#752](https://gitlab.com/meltano/meltano/issues/752) Fix the schedule having no start_date when the extractor didn't expose a `start_date` setting


### Fixes
* [!703](https://gitlab.com/meltano/meltano/merge_requests/703) Fix `ScheduleService` instantiation due to signature refactor


## 0.29.0 - (2019-06-24)
---

### New
* [#724](https://gitlab.com/meltano/meltano/issues/724) Add the `model-gitlab-ultimate` plugin to Meltano. It includes .m5o files for analyzing data available for Gitlab Ultimate or Gitlab.com Gold accounts (e.g. Epics, Epic Issues, etc) fetched using the Gitlab API. Repository used: https://gitlab.com/meltano/model-gitlab-ultimate
* [#723](https://gitlab.com/meltano/meltano/issues/723) Add proper signage and dedicated sub-navigation area in views/pages. Standardized the view -> sub-view markup relationships for consistent layout. Directory refactoring for improved organization.
* [#612](https://gitlab.com/meltano/meltano/issues/612) Move the plugins' configuration to the database, enabling configuration from the UI

### Changes
* [#636](https://gitlab.com/meltano/meltano/issues/636) Refactored connector logo related logic into a ConnectorLogo component for code cleanliness, reusability, and standardization
* [#728](https://gitlab.com/meltano/meltano/issues/728) Change error notification button link to open the bugs issue template

### Fixes
* [#718](https://gitlab.com/meltano/meltano/issues/718) Fix dynamically disabled transforms always running. Transforms can now be dynamically disabled inside a dbt package and Meltano will respect that. It will also respect you and your time.
* [#684](https://gitlab.com/meltano/meltano/issues/684) Enables WAL on SQLite to handle concurrent processes gracefully
* [#732](https://gitlab.com/meltano/meltano/issues/732) Fix plugin installation progress bar that wasn't updating upon installation completion


## 0.28.0 - (2019-06-17)
---

### New
* [!683](https://gitlab.com/meltano/meltano/issues/683) Add `--start-date` to `meltano schedule` to give the control over the catch up logic to the users
* [#651](https://gitlab.com/meltano/meltano/issues/651) Added model installation in the Analyze UI to bypass an otherwise "back to the CLI step"
* [#676](https://gitlab.com/meltano/meltano/issues/676) Add pipeline schedule UI for viewing and saving pipeline schedules for downstream use by Airflow/Orchestration

### Changes
* [#708](https://gitlab.com/meltano/meltano/issues/708) Enable `tap-gitlab` to run using Gitlab Ultimate and Gitlab.com Gold accounts and extract Epics and Epic Issues.
* [#711](https://gitlab.com/meltano/meltano/issues/711) Add new call to action for submitting an issue on docs site
* [#717](https://gitlab.com/meltano/meltano/issues/717) Enable `dbt-tap-gitlab` to run using Gitlab Ultimate and Gitlab.com Gold accounts and generate transformed tables that depend on Epics and Epic Issues.


### Fixes
* [#716](https://gitlab.com/meltano/meltano/issues/716) Fix entities UI so only installed extractors can edit selections
* [#715](https://gitlab.com/meltano/meltano/issues/715) Remove reimport of Bulma in `/orchestration` route to fix borked styling


## 0.27.0 - (2019-06-10)
---

### New
* [!640](https://gitlab.com/meltano/meltano/merge_requests/640) Google Analytics logo addition for recent tap-google-analytics Extractor addition
* [#671](https://gitlab.com/meltano/meltano/issues/671) Add the `tap-google-analytics` transform to Meltano. It is using the dbt package defined in https://gitlab.com/meltano/dbt-tap-google-analytics
* [#672](https://gitlab.com/meltano/meltano/issues/672) Add the `model-google-analytics` plugin to Meltano. It includes .m5o files for analyzing data fetched from the Google Analytics Reporting API. Repository used: https://gitlab.com/meltano/model-google-analytics
* [#687](https://gitlab.com/meltano/meltano/issues/687) Implemented a killswitch to prevent undefined behaviors when a Meltano project is not compatible with the installed `meltano` version


### Fixes
* [#661](https://gitlab.com/meltano/meltano/issues/661) Fixed empty UI for extractors that lack configuration settings by providing feedback message with actionable next steps
* [#663](https://gitlab.com/meltano/meltano/issues/663) Fixed Airflow error when advancing to Orchestration step after installing and saving a Loader configuration
* [#254](https://gitlab.com/meltano/meltano/issues/254) Fixed `meltano init` not working on terminal with cp1252 encoding
* [#254](https://gitlab.com/meltano/meltano/issues/254) Fixed `meltano add/install` crashing on Windows
* [#664](https://gitlab.com/meltano/meltano/issues/664) Minor CSS fix ensuring Airflow UI height is usable (side-effect of recent reparenting)
* [#679](https://gitlab.com/meltano/meltano/issues/679) Fix an issue with `meltano select` emitting duplicate properties when the property used the `anyOf` type
* [#650](https://gitlab.com/meltano/meltano/issues/650) Add `MELTANO_DISABLE_TRACKING` environment variable to disable all tracking
* [#670](https://gitlab.com/meltano/meltano/issues/670) Update tests to not send tracking events


## 0.26.0 - (2019-06-03)
---

### New
* [#603](https://gitlab.com/meltano/meltano/issues/603) `meltano select` now supports raw JSON Schema as a valid Catalog
* [#537](https://gitlab.com/meltano/meltano/issues/537) Add Extractor for Google Analytics (`tap-google-analytics`) to Meltano. It uses the tap defined in https://gitlab.com/meltano/tap-google-analytics/

### Changes
* [#621](https://gitlab.com/meltano/meltano/issues/621) Added new tutorial for tap-gitlab
* [#657](https://gitlab.com/meltano/meltano/issues/657) Update Analyze page to have single purpose views

### Fixes
* [#645](https://gitlab.com/meltano/meltano/issues/645) Fixed confusion around Loader Settings and Analytics DB Connector Settings
* [#580](https://gitlab.com/meltano/meltano/issues/580) Fixed `project_compiler` so the Analyze page can properly display custom topics
* [#658](https://gitlab.com/meltano/meltano/issues/658) Fixed the Analyze page when no models are present
* [#603](https://gitlab.com/meltano/meltano/issues/603) Fix an issue where `meltano select` would incorrectly report properties as excluded
* [#603](https://gitlab.com/meltano/meltano/issues/603) Fix an issue where `meltano select` incorrectly flatten nested properties
* [#553](https://gitlab.com/meltano/meltano/issues/553) Fix an issue where running `meltano select --list` for the first time would incorrectly report properties

### Break


## 0.25.0 - (2019-05-28)
---

### New
* [#586](https://gitlab.com/meltano/meltano/issues/586) `meltano ui` now automatically start Airflow if installed; Airflow UI available at `Orchestration`.
* [#592](https://gitlab.com/meltano/meltano/issues/592) Added baseline UX feedback via toast for uncaught API response errors with a link to "Submit Bug"
* [#642](https://gitlab.com/meltano/meltano/issues/642) Improved UX during extractor plugin installation so settings can be configured *during* installation as opposed to waiting for the (typically lengthy) install to complete
* [!647](https://gitlab.com/meltano/meltano/merge_requests/647) Added preloader for occasional lengthy extractor loading and added feedback for lengthy entities loading
* [#645](https://gitlab.com/meltano/meltano/issues/645) Added an Analyze landing page to facilitate future sub-UIs including the Analyze database settings; Added proper Loader Settings UI.


### Fixes
* [#645](https://gitlab.com/meltano/meltano/issues/645) Fixed confusion around Loader Settings and Analyze database settings


## 0.24.0 - (2019-05-06)
---

### New
* [#622](https://gitlab.com/meltano/meltano/issues/622) Added ELT flow UI Routes & Deep Linking to advance user through next steps after each step's save condition vs. requiring them to manually click the next step to advance
* [#598](https://gitlab.com/meltano/meltano/issues/598) Updated color and greyscale use in the context of navigation and interactive elements to better communicate UI hierarchy
* [#607](https://gitlab.com/meltano/meltano/issues/607) Add "All/Default/Custom" button bar UI for improved entities selection UX
* [#32](https://gitlab.com/meltano/meltano-marketing/issues/32) Integrate Algolia Search for docs
* [#590](https://gitlab.com/meltano/meltano/issues/590) Add documentation for deploying Meltano in ECS
* [#628](https://gitlab.com/meltano/meltano/issues/628) Add documentation for tap-mongodb
* [!605](https://gitlab.com/meltano/meltano/merge_requests/605) Added tooltips for areas of UI that are WIP for better communication of a feature's status

### Changes
* [375](https://gitlab.com/meltano/meltano/issues/375) Meltano can now run on any host/port

### Fixes
* [#595](https://gitlab.com/meltano/meltano/issues/595) Fix `meltano invoke` not working properly with `dbt`
* [#606](https://gitlab.com/meltano/meltano/issues/606) Fix `SingerRunner.bookmark_state()` to properly handle and store the state output from Targets as defined in the Singer.io Spec.


## 0.23.0 - (2019-04-29)
---

### New
* [#32](https://gitlab.com/meltano/meltano-marketing/issues/32) Integrate Algolia Search for docs

### Changes
* [#522](https://gitlab.com/meltano/meltano/issues/522) Update Carbon tutorial with new instructions and screenshots


## 0.22.0 - (2019-04-24)
---

### New
* [#477](https://gitlab.com/meltano/meltano/issues/477) Add ability for users to sign up for email newsletters
* [!580](https://gitlab.com/meltano/meltano/merge_requests/580) Add sorting to plugins for improved UX, both UI via extractors/loaders/etc. and `meltano discover all` benefit from sorted results
* [!528](https://gitlab.com/meltano/meltano/issues/528) Add documentation for RBAC alpha feature and environment variables

### Changes
* [#588](https://gitlab.com/meltano/meltano/issues/588) Updated core navigation and depth hierarchy styling to facilitate main user flow and improved information architecture
* [#591](https://gitlab.com/meltano/meltano/issues/591) Revert #484: remove `meltano ui` being run outside a Meltano project.
* [#584](https://gitlab.com/meltano/meltano/issues/584) Initial v1 for enabling user to setup ELT linearly through the UI via a guided sequence of steps

### Fixes
* [#600](https://gitlab.com/meltano/meltano/issues/600) Fix a bug with meltano select when the extractor would output an invalid schema
* [#597](https://gitlab.com/meltano/meltano/issues/597) Automatically open the browser when `meltano ui` is run


## 0.21.0 - (2019-04-23)
---

### New
* [#477](https://gitlab.com/meltano/meltano/issues/477) Add ability for users to sign up for email newsletters

### Changes
* [#591](https://gitlab.com/meltano/meltano/issues/591) Revert #484: remove `meltano ui` being run outside a Meltano project.


## 0.20.0 - (2019-04-15)
---

### New
* Add documentation on custom transformations and models. Link to Tutorial: https://www.meltano.com/docs/tutorial.html#advanced-adding-custom-transformations-and-models


## 0.19.1 - (2019-04-10)
---

### New
* [#539](https://gitlab.com/meltano/meltano/issues/539) Add Tutorial for "Using Jupyter Notebooks" with Meltano
* [#534](https://gitlab.com/meltano/meltano/issues/534) Add UI entity selection for a given extractor
* [#520](https://gitlab.com/meltano/meltano/issues/520) Add v1 UI for extractor connector settings
* [#486](https://gitlab.com/meltano/meltano/issues/486) Add the `model-gitlab` plugin to Meltano. It includes .m5o files for analyzing data fetched using the Gitlab API. Repository used: https://gitlab.com/meltano/model-gitlab
* [#500](https://gitlab.com/meltano/meltano/issues/500) Add the `model-stripe` plugin to Meltano. It includes .m5o files for analyzing data fetched using the Stripe API. Repository used: https://gitlab.com/meltano/model-stripe
* [#440](https://gitlab.com/meltano/meltano/issues/440) Add the `model-zuora` plugin to Meltano. It includes .m5o files for analyzing data fetched using the Zuora API. Repository used: https://gitlab.com/meltano/model-zuora
* [#541](https://gitlab.com/meltano/meltano/issues/541) Add a 404 page for missing routes on the web app

### Fixes
* [#576](https://gitlab.com/meltano/meltano/issues/576) Fix switching between designs now works
* [#555](https://gitlab.com/meltano/meltano/issues/555) Fix `meltano discover` improperly displaying plugins
* [#530](https://gitlab.com/meltano/meltano/issues/530) Fix query generation for star schemas
* [#575](https://gitlab.com/meltano/meltano/issues/575) Move Airflow configuration to .meltano/run/airflow
* [#571](https://gitlab.com/meltano/meltano/issues/571) Fix various routing and API endpoint issues related to recent `projects` addition


## 0.19.0 - (2019-04-08)

---

### New
* [#513](https://gitlab.com/meltano/meltano/issues/513) Added initial e2e tests for the UI
* [#431](https://gitlab.com/meltano/meltano/issues/431) Add the `tap-zendesk` transform to Meltano. It is using the dbt package defined in https://gitlab.com/meltano/dbt-tap-zendesk
* [484](https://gitlab.com/meltano/meltano/issues/484) Updated `meltano ui` to automatically launch the UI, and projects from the UI (previously only an option in the CLI)
* [#327](https://gitlab.com/meltano/meltano/issues/327) Add `meltano add --custom` switch to enable integration of custom plugins
* [#540](https://gitlab.com/meltano/meltano/issues/540) Add CHANGELOG link in intro section of the docs
* [#431](https://gitlab.com/meltano/meltano/issues/431) Add the `model-zendesk` plugin to Meltano. It includes .m5o files for analyzing data fetched using the Zendesk API. Repository used: https://gitlab.com/meltano/model-zendesk
* [!544](https://gitlab.com/meltano/meltano/merge_requests/544) Add support for extracting data from CSV files by adding [tap-csv](https://gitlab.com/meltano/tap-csv) to Meltano
* [#514](https://gitlab.com/meltano/meltano/issues/514) Add 'airflow' orchestrators plugin to enable scheduling
* Add the `tap-zuora` transform to Meltano. It is using the dbt package defined in https://gitlab.com/meltano/dbt-tap-zuora

### Changes
* [#455](https://gitlab.com/meltano/meltano/issues/455) Add documentation about `target-snowflake`

### Fixes
* [#507](https://gitlab.com/meltano/meltano/issues/507) Ensure design name and table name don't need to match so multiple designs can leverage a single base table
* [#551](https://gitlab.com/meltano/meltano/issues/551) Fix HDA queries generated when an attribute is used both as a column and as an aggregate.
* [#559](https://gitlab.com/meltano/meltano/issues/559) Add support for running custom transforms for taps without default dbt transforms.


## 0.18.0 - (2019-04-02)
---

### New
* [#432](https://gitlab.com/meltano/meltano/issues/432) Add the `tap-zuora` transform to Meltano. It is using the dbt package defined in https://gitlab.com/meltano/dbt-tap-zuora

### Changes
* Remove Snowflake references from advanced tutorial.
* [#2 dbt-tap-zuora](https://gitlab.com/meltano/dbt-tap-zuora/issues/2) Remove custom SFDC related attributes from Zuora Account and Subscription Models
* Update [Contributing - Code Style](https://meltano.com/docs/contributing.html#code-style) documentation to including __pycache__ troubleshooting

### Fixes
* [#529](https://gitlab.com/meltano/meltano/issues/529) Resolve "SFDC Tutorial - ELT Fails due to invalid schema.yml" by [#4 dbt-tap-salesforce](https://gitlab.com/meltano/dbt-tap-salesforce/issues/4) removing the schema.yml files from the dbt models for tap-salesforce.
* [#502](https://gitlab.com/meltano/meltano/issues/502) Fix the situation where an m5o has no joins, the design still will work.


## 0.17.0 - (2019-03-25)
---

### New
- [#485](https://gitlab.com/meltano/meltano/issues/485) Added various UI unit tests to the Analyze page
- [#370](https://gitlab.com/meltano/meltano/issues/370) Enabled authorization using role-based access control for Designs and Reports

### Changes
* [#283](https://gitlab.com/meltano/meltano/issues/283) Silence pip's output when there is not error
* [#468](https://gitlab.com/meltano/meltano/issues/468) Added reminder in docs regarding the need for `source venv/bin/activate` in various situations and added minor copy updates

### Fixes
* [#433](https://gitlab.com/meltano/meltano/issues/433) Add the `sandbox` configuration to `tap-zuora`.
* [#501](https://gitlab.com/meltano/meltano/issues/501) Fix `meltano ui` crashing when the OS ran out of file watcher.
* [#510](https://gitlab.com/meltano/meltano/issues/510) Fix an issue when finding the current Meltano project in a multi-threaded environment.
* [#494](https://gitlab.com/meltano/meltano/issues/494) Improved documentation around tutorials and Meltano requirements
* [#492](https://gitlab.com/meltano/meltano/issues/492) A few small contextual additions to help streamline the release process
* [#503](https://gitlab.com/meltano/meltano/issues/503) Fix a frontend sorting issue so the backend can properly generate an up-to-date query


## 0.16.0 - (2019-03-18)
---

### New
* Add support for extracting data from Gitlab through the updated tap-gitlab (https://gitlab.com/meltano/tap-gitlab)
* Add the `tap-gitlab` transform to Meltano. It is using the dbt package defined in https://gitlab.com/meltano/dbt-tap-gitlab
* Add "Copy to Clipboard" functionality to code block snippets in the documentation
* Add the `tap-stripe` transform to Meltano. It is using the dbt package defined in https://gitlab.com/meltano/dbt-tap-stripe
* Add new command `meltano add model [name_of_model]`
* Add models to the available plugins

### Changes
* Various documentation [installation and tutorial improvements](https://gitlab.com/meltano/meltano/issues/467#note_149858308)
* Added troubleshooting button to help users add context to a pre-filled bug issue

### Fixes
* Fix the API database being mislocated
* Replaced the stale Meltano UI example image in the Carbon Emissions tutorial
* 473: Fix the docker image (meltano/meltano) from failing to expose the API


## 0.15.1 - (2019-03-12)
---

### Fixes
* locks down dependencies for issues with sqlalchemy snowflake connector


## 0.15.0 - (2019-03-11)
---

### New
* Add Salesforce Tutorial to the docs
* Add documentation for the permissions command
* Add tracking for the `meltano ui` command


### Fixes
* Updated analytics to properly recognize SPA route changes as pageview changes


## 0.14.0 - (2019-03-04)
---

### New
* Update stages table style in docs
* Add custom transforms and models tutorial to the docs

### Changes
* Add api/v1 to every route
* Update DbtService to always include the my_meltano_project model when transform runs

### Fixes
* Resolved duplicate display issue of Dashboards and Reports on the Files page
* Removed legacy `carbon.dashboard.m5o` (regression from merge)
* Updated dashboards and reports to use UI-friendly name vs slugified name
* Fix minor clipped display issue of right panel on `/settings/database`
* Fix minor display spacing in left panel of Settings
* Fix dashboard page to properly display a previously active dashboard's updated reports
* Fix pre-selected selections for join aggregates when loading a report
* Fix charts to display multiple aggregates (v1)
* Fix 404 errors when refreshing the frontend
* Fix a regression where the Topics would not be shown in the Files page


## 0.13.0 - (2019-02-25)
---

### New
* Add the `tap-salesforce` transform to Meltano. It is using the dbt package defined in https://gitlab.com/meltano/dbt-tap-salesforce
* Add m5o model and tables for tap-salesforce
* Updated the deep-link icon (for Dashboards/Reports on the Files page)

### Changes
* Polished the RBAC view, making it clearer the feature is experimental.
* Rename "Models" to "Topics"
* Use the current connection's schema when generating queries at run time for Postgres Connections.
* Add support for multiple Aggregates over the same attribute when generating HDA queries.


## 0.12.0 - (2019-02-21)
---

### New
* UI cleanup across routes (Analyze focus) and baseline polish to mitigate "that looks off comments"
* Update installation and contributing docs
* Meltano implement role-based access control - [!368](https://gitlab.com/meltano/meltano/merge_requests/368)
* Add version CLI commands for checking current Meltano version
* Add deep linking to dashboards
* Add deep linking to reports

### Fixes
* Fixed a problem when environment variables where used as default values for the CLI - [!390](https://gitlab.com/meltano/meltano/merge_requests/390)
* Fixed dashboards initial load issue due to legacy (and empty) `carbon.dashboard.m5o` file
* New standardized approach for `.m5o` id generation (will need to remove any dashboard.m5o and report.m5o)


## 0.11.0 - (2019-02-19)
---

### New
* Update installation and contributing docs
* Add support for generating Hyper Dimensional Aggregates (HDA)
* Add internal Meltano classes for representing and managing Designs, Table, Column, Aggregate, Definitions, and Query definitions

### Changes
* Move core functionality out of `api/controllers` to `/core/m5o` (for m5o and m5oc management) and `/core/sql` (for anything related to sql generation)

### Fixes
* Fixed a problem when environment variables where used as default values for the CLI - [!390](https://gitlab.com/meltano/meltano/merge_requests/390)


## 0.10.0 - (2019-02-12)
---

### New
* Add gunicorn support for Meltano UI as a WSGI application - [!377](https://gitlab.com/meltano/meltano/merge_requests/377)
* Meltano will now generate the minimal joins when building SQL queries  - [!382](https://gitlab.com/meltano/meltano/merge_requests/382)

### Changes
* Add analytics to authentication page
* Meltano will now use SQLite for the job log. See https://meltano.com/docs/architecture.html#job-logging for more details.
* Removed manual `source .env` step in favor of it running automatically

### Fixes
* Meltano will correctly source the `.env`
* fixed charts to render as previously they were blank
* Fixed Analyze button groupd CSS to align as a single row

### Breaks
* Meltano will now use SQLite for the job log. See https://meltano.com/docs/architecture.html#job-logging for more details.
* URL routing updates ('/model' to '/files', removed currently unused '/extract', '/load', '/transform' and '/project/new')


## 0.9.0 - (2019-02-05)
---

### New
* add ability to save reports
* add ability to update an active report during analysis
* add ability to load reports
* add dashboards page and related add/remove report functionality

### Changes
* Generate default `Meltano UI` connection for the `meltano.db` SQLite DB when a new project is created with `meltano init`
* updated main navigation to Files, Analysis, and Dashboards
* Update the `meltano permissions grant` command to fetch the existing permissions from the Snowflake server and only return sql commands for permissions not already assigned
* Add `--diff` option to the `meltano permissions grant` command to get a full diff with the permissions already assigned and new ones that must be assigned

### Fixes
* Entry model definition correctly defines `region_id`.
* Updated the Fundamentals documentation section regarding reports
* Fixed Files page for empty state of Dashboards and Reports
* Fixed Analyze page's left column to accurately preselect columns and aggregates after loading a report


## 0.8.0 - (2019-01-29)
---

### New
* Add tracking of anonymous `meltano cli` usage stats to Meltano's Google Analytics Account
* Add `project_config.yml` to all meltano projects to store concent for anonymous usage tracking and the project's UUID

### Changes
* Add `--no_usage_stats` option to `meltano init <project_name>` to allow users to opt-out from anonymous usage stats tracking
* Bundled Meltano models are now SQLite compatible.


## 0.7.0 - (2019-01-22)
---

### New
* Added basic authentication support for meltano ui.
* Meltano will now automatically source the .env
* Updated docs with `.m5o` authoring requirements and examples
* add support for timeframes in tables
* add basic analytics to understand usage
* add disabled UI for the lack of timeframes support in sqlite
* update Results vs. SQL UI focus based on a results response or query update respectively

### Changes
* Meltano will now discover components based on `https://meltano.com/discovery.yml`
* sample designs are now packaged with meltano

### Fixes
* Updated mobile menu to work as expected
* Updated tutorial docs with improved CLI commands and fixed the host setting to `localhost`


## 0.6.1 - (2019-01-15)
---

## 0.6.0 - (2019-01-15)
---

### New
* add new command `meltano add transform [name_of_dbt_transformation]`
* add transforms to the available plugins

### Changes
* Auto install missing plugins when `meltano elt` runs
* Terminology updates for simpler understanding

### Fixes
* Edit links on the bottom of doc pages are working now

### Breaks
* Updated docs tutorial bullet regarding inaccurate "Validate" button


## 0.5.0 - (2019-01-09)
---

### New
* ensure `meltano init <project-name>` runs on windows
* settings ui now provides sqlite-specific controls for sqlite dialect
* add `target-sqlite` to available loaders for meltano projects
* add new command `meltano add transformer [name_of_plugin]`
* add transformers (dbt) to the available plugins

### Changes
* extractors and loaders are arguments in the elt command instead of options
* `meltano www` is now `meltano ui`
* remove dbt installation from `meltano init`
* move everything dbt related under `transform/`
* update `meltano elt` to not run transforms by default
* update `meltano elt` to auto generate the job_id (job_id has been converted to an optional argument)

### Fixes
* left joins now work correctly in analyze.
* fixed broken sql toggles in analyze view
* fixed sql output based on sql toggles in analyze view


## 0.4.0 - (2019-01-03)
---

### New
* add Using Superset with Meltano documentation


## 0.3.3 - (2018-12-21)
---

## 0.3.2 - (2018-12-21)
---

## 0.3.1 - (2018-12-21)
---

### Changes
* add default models for 'tap-carbon-intensity'.
* Meltano Analyze is now part of the package.
* removes database dependency from Meltano Analyze and uses .ma files
* update the error message when using Meltano from outside a project - [!238](https://gitlab.com/meltano/meltano/merge_requests/238)


## 0.3.0 - (2018-12-18)
---

### New
* updated Settings view so each database connection can be independently disconnected
* add `meltano select` to manage what is extracted by a tap.

### Changes
* documentation site will utilize a new static site generation tool called VuePress

* meltano.com will be deployed from the meltano repo

### Fixes
* model dropdown now updates when updating database (no longer requires page refresh)
* prevent model duplication that previously occurred after subsequent "Update Database" clicks


## 0.2.2 - (2018-12-11)
---

### Changes

* documentation site will utilize a new static site generation tool called VuePress
* first iteration of joins (working on a small scale)


## 0.2.1 - (2018-12-06)
---

### Fixes
* resolve version conflict for `idna==2.7`
* fix the `discover` command in the docker images
* fix the `add` command in the docker images
* fix module not found for meltano.core.permissions.utils


## 0.2.0 - (2018-12-04)
---

### New
* add `meltano permissions grant` command for generating permission queries for Postgres and Snowflake - [!90](https://gitlab.com/meltano/meltano/merge_requests/90)
* add 'tap-stripe' to the discovery

### Changes
* demo with [carbon intensity](https://gitlab.com/meltano/tap-carbon-intensity), no API keys needed
* .ma file extension WIP as alternative to lkml

### Fixes
* fix order in Meltano Analyze


## 0.1.4 - (2018-11-27)

### Fixes
* add default values for the 'www' command - [!185](https://gitlab.com/meltano/meltano/merge_requests/185)
* add CHANGELOG.md
* fix a problem with autodiscovery on taps - [!180](https://gitlab.com/meltano/meltano/merge_requests/180)

### Changes
* move the 'api' extra package into the default package
* add 'tap-fastly' to the discovery

---

## 0.1.3

### Changes
* remove `setuptools>=40` dependency
* `meltano` CLI is now in the `meltano` package

## 0.1.2

### Fixes
* target output state is now saved asynchronously

## 0.1.1

### Changes
* initial release<|MERGE_RESOLUTION|>--- conflicted
+++ resolved
@@ -9,11 +9,8 @@
 ---
 
 ### New
-<<<<<<< HEAD
 * [#763](https://gitlab.com/meltano/meltano/issues/763) Add inference to auto install related plugins after a user installs a specific extractor
-=======
 * [#867](https://gitlab.com/meltano/meltano/issues/867) Add fallback values (if they aren't set in the `discovery.yml`) for `start date`, `start time`, and `end date` for all connectors so the user has potentially one less interaction to make per connector configuration
->>>>>>> b28aa159
 
 ### Changes
 * [#342](https://gitlab.com/meltano/meltano/issues/342) Swap UI app directory "webapp" and upgrade to Vue CLI 3
