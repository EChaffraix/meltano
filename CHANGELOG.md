--- conflicted
+++ resolved
@@ -14,11 +14,8 @@
 
 ### Fixes
 
-<<<<<<< HEAD
 - [#2042](https://gitlab.com/meltano/meltano/-/issues/2042) Fix bug causing Connection Setup UI to fail when plugin docs URL is not set
-=======
 - [#2045](https://gitlab.com/meltano/meltano/-/issues/2045) Hide plugin logo in UI if image file could not be found
->>>>>>> 85a55ab8
 
 ### Breaks
 
