--- conflicted
+++ resolved
@@ -9,11 +9,8 @@
 ---
 
 ### New
-<<<<<<< HEAD
 * [#730](https://gitlab.com/meltano/meltano/issues/730) Updated Analyze Models page UI with improved content organization so it is easier to use
-=======
 * [#710](https://gitlab.com/meltano/meltano/issues/710) Updated connector (extractor and loader) settings with specific control type (text, password, email, boolean, and date) per setting, added form validation, and added an inference by default for password and token fields as a protective measure
->>>>>>> 9056d1eb
 
 ### Changes
 
