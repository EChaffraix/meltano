ci:
  autofix_commit_msg: |
    [pre-commit.ci] auto fixes from pre-commit.ci hooks

    for more information, see https://pre-commit.ci
  autofix_prs: true
  autoupdate_commit_msg: "chore: pre-commit autoupdate"
  autoupdate_schedule: weekly

repos:
  - repo: local
    hooks:
      - id: check-poetry-lock
        # `pre-commit autoupdate` will update to older Poetry versions, so we
        # use a local hook to avoid that bug:
        # https://github.com/meltano/meltano/pull/7238#issuecomment-1409434351
        name: check that `poetry.lock` conforms to `pyproject.toml`
        entry: sh -c 'find . -type f -name poetry.lock -print0 | xargs -0 -n 1 -P 0 sh -c 'cd "$(dirname "$1")" && echo "$(pwd)/poetry.lock" && poetry lock --check' _ {} \;'
        language: python
        pass_filenames: false
        additional_dependencies:
          - "poetry==1.5.1"
      - id: check-subproject-deps
        name: ensure subproject deps are included in the root project deps
        entry: python scripts/check_subproject_deps.py
        language: python
        files: ^src/.+?/pyproject\.toml$
        additional_dependencies:
          - "tomli==2.0.1"

  - repo: https://github.com/pre-commit/pre-commit-hooks
    rev: v4.4.0
    hooks:
      - id: trailing-whitespace
        exclude: ^src/meltano/core/cli_messages\.py$
      - id: end-of-file-fixer
        exclude: ^.*/plugins/.*/.*\.lock$
      - id: check-yaml
      - id: check-json
      - id: pretty-format-json
        args: ["--autofix", "--indent=2", "--no-sort-keys"]
      - id: check-added-large-files
      - id: check-merge-conflict
      - id: check-toml
      - id: debug-statements

  - repo: https://github.com/python-jsonschema/check-jsonschema
    rev: 0.23.3
    hooks:
      - id: check-metaschema
        name: validate JSON schemas against meta schemas
        files: ^schemas?/.*\.json$
      - id: check-jsonschema
        name: validate 'meltano.yml' with jsonschema
        files: .*/meltano.yml$
        args: ["--schemafile", "src/meltano/schemas/meltano.schema.json"]
      - id: check-jsonschema
        name: validate 'discovery.yml' with jsonschema
        files: ^src/meltano/core/bundle/discovery.yml$
        args: ["--schemafile", "src/meltano/schemas/discovery.schema.json"]

  - repo: https://github.com/shellcheck-py/shellcheck-py
    rev: v0.9.0.5
    hooks:
      - id: shellcheck
        name: shellcheck
        exclude: ^integration/mdsh$

<<<<<<< HEAD
=======
  - repo: https://github.com/pre-commit/mirrors-eslint
    rev: v8.45.0 # Keep this in sync with the eslint "additional_dependency" below!
    hooks:
      - id: eslint
        files: \.[jt]sx?$
        args: ['--fix', '--config=docs/.eslintrc.json']
        additional_dependencies:
          - "eslint@8.45.0" # Keep this in sync with the rev above!
          - "eslint-config-prettier@8.8.0"
          - "eslint-plugin-prettier@5.0.0"
          - "eslint-plugin-react@7.33.0"
          - "eslint-plugin-vue@9.15.1"
          - "prettier@3.0.0"

>>>>>>> b06abc78
  - repo: https://github.com/astral-sh/ruff-pre-commit
    rev: v0.0.280
    hooks:
    - id: ruff
      args: [--fix, --exit-non-zero-on-fix, --show-fixes]

  - repo: https://github.com/psf/black
    rev: 23.7.0
    hooks:
      - id: black
        exclude: ^(src/meltano/migrations/)

  - repo: https://github.com/flakeheaven/flakeheaven
    rev: 3.3.0
    hooks:
      - id: flakeheaven
        exclude: ^(src/meltano/migrations/)
        args:
          - "--max-local-variables=8"
        additional_dependencies:
          - flake8==4.0.1
          - flake8-bandit==3.0.0
          - flake8-broken-line==0.4.0
          - flake8-bugbear==22.12.6
          - flake8-commas==2.1.0
          - flake8-comprehensions==3.10.1
          - flake8-debugger==4.1.2
          - flake8-docstrings==1.6.0
          - flake8-eradicate==1.4.0
          - flake8-polyfill==1.0.2
          - flake8-quotes==3.3.1
          - flake8-rst-docstrings==0.2.7
          - flake8-string-format==0.3.0
          - flake8-typing-as-t==0.0.3
          - pep8-naming==0.12.1
          - wemake-python-styleguide==0.16.1<|MERGE_RESOLUTION|>--- conflicted
+++ resolved
@@ -66,8 +66,6 @@
         name: shellcheck
         exclude: ^integration/mdsh$
 
-<<<<<<< HEAD
-=======
   - repo: https://github.com/pre-commit/mirrors-eslint
     rev: v8.45.0 # Keep this in sync with the eslint "additional_dependency" below!
     hooks:
@@ -82,7 +80,6 @@
           - "eslint-plugin-vue@9.15.1"
           - "prettier@3.0.0"
 
->>>>>>> b06abc78
   - repo: https://github.com/astral-sh/ruff-pre-commit
     rev: v0.0.280
     hooks:
