---
sidebarDepth: 2
---

# Engineering Handbook

## Issue tracker best practices

### Milestones

Every open issue should have a [milestone](https://gitlab.com/groups/meltano/-/milestones).
If something we want to happen eventually is not a priority yet, use `Backlog`.
If we don't want it to happen, close the issue.

Once an issue becomes a priority, set a sprint milestone (identified by the Friday of the week in question),
even if it's still weeks away and may end up being moved.

New sprint milestones are created about 6 weeks in advance as part of preparation for the weekly kickoff meeting.

### Labels

Every open issue _with a sprint milestone_ should have a `flow` label:

- `flow::Triage` : On our mind for this milestone, but likely to be moved to a subsequent week. If there's room in the week in question, can be moved to `flow::To Do`
- `flow::To Do`: Something we intend to do during the week in question
- `flow::Doing`: Currently being worked on
- `flow::Blocked`: Blocked by some other issue
- `flow::Review`: Currently in review

When possible, an issue should have a label indicating its type:
- `Bug`
- `Feature Request`
- `Discussion`
- `Exploration`
- `Community Support`

If appropriate, an issue should have a stage label (one of the letters in "meltano"):
- `Model`
- `Extract`
- `Load`
- `Transform`
- `Analyze`
- `Notebook` (currently unused)
- `Orchestrate`

Singer related labels:
- `Singer Ecosystem` for general Singer related issues
- `MeltanoHub - Singer`
- `Singer SDK`

Other labels:
- `CLI` or `UI` for issues specifically concerning the CLI or UI
- `Documentation` for new or updated documentation
- `Accepting Merge Requests` for issues that are ready to be picked up by a community contributor
- `Integrations` for issues relating to integrations with other open source data tools, typically as plugins
- `Configuration` for issues relating to configuration
- `Plugin Management` for issues relating to plugin management

New labels can be created as appropriate at the Group Level and should be documented them here.

### Epics

When appropriate, house an issue under an existing epic: <https://gitlab.com/groups/meltano/-/epics>

New epics can be created for topics or efforts that will take multiple issues over multiple sprints.

## Code review

All non-trivial merge requests should be reviewed and merged by someone other than the author.
A merge request that touches code is never trivial, but one that fixes a typo in the documentation probably is.

All team members are expected to review community contributions, but these can only be merged by an expert on the part of the code base in question.
Right now, Douwe is the only expert.

As experts catch issues in MRs that the original reviewers did not,
we will update this section and the [Contributor Guide](/docs/contributor-guide.md#reviews),
and reviewers will learn new things to look out for until they catch (almost) everything the expert would,
at which points they will be experts themselves.

## Triage process

::: warning
This process is not currently in use. It will be updated when we adopt a new process appropriate for the current team.
:::

The `flow::Triage` label is used on issues that need product/prioritization triage by the Product Manager (Danielle), or engineering/assignment triage by the Engineering Lead (Douwe).
After they've been triaged, they'll have a milestone (other than `Backlog`), an assignee, and the `flow::To Do` label.

If you come across something that needs fixing:

1. Create an issue describing the problem.
2. If it's not obvious, justify how it relates to our persona and how it contributes to MAUI.
3. Then:

    - If it's more urgent (has a higher impact on MAUI) than other things you've been assigned, assign it to yourself to work on later the same week:

      ```md
      /milestone %<current milestone>
      /label ~"flow::To Do"
      /reassign @<yourself>
      /cc @DouweM
      ```

    - If it's urgent, but you're not sure who should work on it, assign it to Douwe to triage:

      ```md
      /milestone %<current milestone>
      /label ~"flow::Triage"
      /reassign @DouweM
      ```

    - If it's _not_ urgent or you're unsure whether it's something we should do at all, assign it to Danielle to triage:

      ```md
      /milestone %“Backlog" or %<next milestone>
      /label ~"flow::Triage"
      /reassign @dmor
      ```

## Useful issue boards

- [Development Flow](https://gitlab.com/groups/meltano/-/boards/536761), with a column for each `flow::` label. Don't forget to filter by milestone, and/or assignee!
- [Team Assignments](https://gitlab.com/groups/meltano/-/boards/1402405), with a column for each team member. Don't forget to filter by milestone!

## Release Process

### Schedule

We aim to release every Monday and Thursday, unless there are no [unreleased changes](https://gitlab.com/meltano/meltano/blob/master/CHANGELOG.md#unreleased).

### Versioning

Regular releases get a minor version bump (`1.1.0` -> `1.2.0`).
Releases that only address regressions introduced in the most recent release get a patch version bump (`1.2.0` -> `1.2.1`).

We may want to strictly adhere to [semver](https://semver.org/) at some point.

### Workflow

Meltano uses tags to create its artifacts. Pushing a new tag to the repository will publish it as docker images and a PyPI package.

1. Ensure you have the latest `master` branch locally before continuing.

    ```bash
    cd meltano

    git checkout master
    git pull
    ```

1. Install the latest versions of all release toolchain dependencies.

    ```bash
    poetry install
    ```

2. Execute the commands below:

    ```bash
    # create and checkout the `release-next` branch from `origin/master`
    git checkout -B release-next origin/master

    # view changelog (verify changes made match changes logged)
    poetry run changelog view

    # after the changelog has been validated, tag the release
    make type=minor release
    # if this is a patch release:
    # make type=patch release

    # ensure the tag once the tag has been created, check the version we just bumped to: e.g. `0.22.0` => `0.23.0`.
    git describe --tags --abbrev=0

    # push the tag upstream to trigger the release pipeline
    git push origin $(git describe --tags --abbrev=0)

    # push the release branch to merge the new version, then create a merge request
    git push origin release-next
    ```

3. Using the link from the `git push` output, create a merge request from `release-next` targeting `master` and use the `release` template. Follow all tasks that are part of the `release` merge request template.

## Zoom

For community calls, use one of the following background in Zoom depending on whether you mirror your video or not.

Note that if you mirror your video then the image will look backwards on your screen, but to others in the call it will look correct.

![Meltano Background](/images/zoom-backgrounds/meltano-background.png)

Add it by doing the following:

* Download the file and store it on your computer
* Navigate to Preferences
* Click Background & Filters
* Within Virtual Backgrounds, click the `+` icon and add the file

## Demo Day

::: warning
This process is not currently in use. It will be updated when we adopt a new process appropriate for the current team.
:::

For each demo day, we need to ensure that the following process is followed:

### Demo Day: Setup

1. Document list of features to demo
2. Document order of people demoing
3. Ensure every person demoing has proper display size (i.e., font sizes, zoomed in enough, etc.)
   - Font size at least 20px
   - Browser zoom at least 125%

### Demo Day: Workflow

1. Record each meeting with Zoom
2. Generate list of timestamps for each featured demo
3. Generate list of features (from Setup section) paired with timestamps
4. Upload recording to YouTube
5. Add features + timestamps to YouTube description

## Office Hours

Recurring office hours are available for Meltano community members to discuss our roadmap, debug issues, and ask questions. For schedules and meeting links, please check our [#office-hours](https://meltano.slack.com/archives/C01QS0RV78D) channel in <SlackChannelLink>Slack</SlackChannelLink>.

### Office Hours: Workflow

#### Prepping the week ahead

- Within the week or two leading up to the office hours, look out for at least one or two community members and corresponding topics which can benefit from synchronous communication.
- Prep a list of contributor names so we can call them out during the session as time allows. (Use a dedicated slide with their names or aliases if warranted.)
- Timebox rotating topics and set expectations ahead of time in the slides: e.g. 15 minutes for dedicated topic, 45 minutes for questions, debugging, AMA, etc.

#### Day before the meeting:

- Slack:
    - Post reminder to #office-hours
    - Share to #announcements
- Tweet:
    - Draft a short memo for the Tweet text. Post should come from the brand account with office hours link and time.
    - Schedule Tweet for 30 minutes ahead of session.
    - RT from personal accounts.

#### 10 Minutes before Meeting Time:

1. Launch zoom meeting room as usual.
2. Immediately start the YouTube auth flow (5-10 minutes ahead of the stream start):
    1. From the "More" or "..." menu, select "Live on Youtube".
    2. When asked which account, select your `@meltano` account.
    3. When asked which brand account, select the `Meltano` brand.
    4. When asked for a stream title, accept the default title `Meltano Office Hours`. (We'll update this title later.)
    5. Wait on this screen until the designated meeting time and you are ready to hit 'Go Live!'
    6. Optionally, in Zoom you may copy the livestream link and paste into Slack `#office-hours` channel.

#### During the Office Hours session

- When discussions are in progress, drop the screenshare in order to give participants more face time.
- Be aware that the owner's view layout (gallery or otherwise) also changes the view for others.
- Share any relevant links in the zoom chat.

#### After the livestream session ends

1. Log into the YouTube account, locate the livestream and select the "Edit" option.
2. Update the video title with the date of the session, e.g. `Meltano Office Hours - YYYY-MM-DD`
3. Update the video front image with a screenshot of the deck.
4. Generate list of timestamps for each significant topic.
5. Update the topic features + timestamps within the YouTube video description.
6. Add a link within the video description to the `#office-hours` channel in slack.
7. Note: Although YouTube does allow editing in the website, this feature is not available until
   several hours after the recording, and video edits might take up to several hours to apply.

<<<<<<< HEAD
##### Dealing with post edits

NOTE: Post edits are difficult due to the time it takes YouTube to process the video. For instance, it took over 10 hours for the Mar-24 video to be processed by YouTube and available for in-place edits. We will want another means of recording and editing if the turnaround needs to be same-day.
=======
#### Preventing and responding to accidental secrets leakage

As a standard practice, we should remind community members whenever they are sharing their screens: `"As a
reminder, this session is being livestreamed and recorded. We recommend closing any
credential files or other sensitive documents prior to starting the screenshare."`

And, although we should make a reasonable attempt to prevent confidential information on screenshare, these
things do accasionally happen. In those cases, our goal is to mitigate exposure such to significantly reduce the
exposure and reduce the chances that a malicious actor takes advantage of the vulnerability.
Towards this end, the following actions should be taken as soon as anyone on the team realizes there were
credentials/secrets exposed:

1. Immediately reach out on slack to whoever was sharing their screen and advise them to rotate their credentials
   as soon as possible.
    - You can also refer them to this page. Since we don't know if they are watching slack,
      it is a good idea to ask them for confirmation that they received your message. If they do not reply,
      kindly call out in Zoom chat that they should check their Slack messages.
    - Note: because users who were watching in the stream could technically pause or screenshot the leaked creds,
      this guidance to reset credentials should apply regardless of the duration of time that the credentials
      were onscreen.
2. Immediately after notifying the presenter of the issue, go to our
   [Meltano YouTube channel](https://studio.youtube.com/channel/UCmp7zJAZEC7I_n9BEydH8XQ/videos/upload) ->
   "Manage Content" and locate the in-progress livestream.
    - Change the privacy settings on the livestream to from 'Public' to 'Private'.
    - Optionally, post to the slack channel that the livestream is temporarily down and users can rejoin with the
      Zoom link.
3. After the livestream ends:
    1. Wait up to 24 hours for YouTube to complete processing _OR_ download the raw video so that you can editing
       locally.
    2. Once video is processed, you will be able to use YouTube's content editor to clip out the frames which
       contained the onscreen secrets exposure.
    3. Once the video is edited, you may need to wait again for YouTube to finish processing the edited video.
    4. After confirming the edit by watching the video you can re-share as "Public".
    5. If you downloaded and edited the video locally, you will need to provide a new YouTube link. If you edited
       directly, the old links will still work once the video is made "Public" again.

* _Note: if one person is leading the meeting and multiple team members are present, whoever is not presenting should take steps (1) and (2) above, while the other team member continues to lead the remainder of the session._
>>>>>>> c4ebf904

## Outages & escalation

Both https://www.meltano.com and https://meltano.meltanodata.com are automatically monitored using Pingdom, with notifications of downtime posted to:
- Zendesk, through our `hello@` email address, and
- Douwe, by email and SMS.

Other `*.meltanodata.com` instances are not currently monitored.

When any instance managed by us is reported to be down, through Pingdom or any other means, resolving this becomes the team's top priority.

## GitHub Mirrors

We mirror the three main Meltano repositories (meltano/sdk/hub) from GitLab to GitHub. This is managed via the "Mirroring repositories" section with the Settings of the GitLab repository. The push was created using Taylor's personal GitHub account (tayloramurphy) with a personal access token made just for the use case. This was tracked in [this issue](https://gitlab.com/meltano/meta/-/issues/55).<|MERGE_RESOLUTION|>--- conflicted
+++ resolved
@@ -269,11 +269,6 @@
 7. Note: Although YouTube does allow editing in the website, this feature is not available until
    several hours after the recording, and video edits might take up to several hours to apply.
 
-<<<<<<< HEAD
-##### Dealing with post edits
-
-NOTE: Post edits are difficult due to the time it takes YouTube to process the video. For instance, it took over 10 hours for the Mar-24 video to be processed by YouTube and available for in-place edits. We will want another means of recording and editing if the turnaround needs to be same-day.
-=======
 #### Preventing and responding to accidental secrets leakage
 
 As a standard practice, we should remind community members whenever they are sharing their screens: `"As a
@@ -311,7 +306,6 @@
        directly, the old links will still work once the video is made "Public" again.
 
 * _Note: if one person is leading the meeting and multiple team members are present, whoever is not presenting should take steps (1) and (2) above, while the other team member continues to lead the remainder of the session._
->>>>>>> c4ebf904
 
 ## Outages & escalation
 
